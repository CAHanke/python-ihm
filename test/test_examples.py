import utils
import os
import unittest
import sys
import subprocess
import pickle

TOPDIR = os.path.abspath(os.path.join(os.path.dirname(__file__), '..'))
utils.set_search_paths(TOPDIR)

import ihm.reader

def get_example_dir():
    return os.path.join(TOPDIR, "examples")

def get_example_path(fname):
    return os.path.join(get_example_dir(), fname)

class Tests(unittest.TestCase):

    def test_simple_docking_example(self):
        """Test simple-docking example"""
        with utils.temporary_directory() as tmpdir:
            subprocess.check_call([sys.executable,
                                   get_example_path("simple-docking.py")],
                                  cwd=tmpdir)

            # Make sure that a complete output file was produced and that we
            # can read it
            with open(os.path.join(tmpdir, 'output.cif')) as fh:
                contents = fh.readlines()
<<<<<<< HEAD
            self.assertEqual(len(contents), 272)
=======
            self.assertEqual(len(contents), 309)
>>>>>>> a15ad5fc
            with open(os.path.join(tmpdir, 'output.cif')) as fh:
                s, = ihm.reader.read(fh)

    def test_locations_example(self):
        """Test locations example"""
        subprocess.check_call([sys.executable, "locations.py"],
                              cwd=get_example_dir())
        out = get_example_path("output.cif")

        # Make sure that a complete output file was produced and that we
        # can read it
        with open(out) as fh:
            contents = fh.readlines()
        self.assertEqual(len(contents), 67)
        with open(out) as fh:
            s, = ihm.reader.read(fh)
        os.unlink(out)

    def test_ligands_water_example(self):
        """Test ligands_water example"""
        subprocess.check_call([sys.executable, "ligands_water.py"],
                              cwd=get_example_dir())
        out = get_example_path("output.cif")

        # Make sure that a complete output file was produced and that we
        # can read it
        with open(out) as fh:
            contents = fh.readlines()
        self.assertEqual(len(contents), 158)
        with open(out) as fh:
            s, = ihm.reader.read(fh)
        # Make sure that resulting Python objects are picklable
        testpck = 'test-lig-wat.pck'
        with open(testpck, 'wb') as fh:
            pickle.dump(s, fh, protocol=-1)
        with open(testpck, 'rb') as fh:
            s2 = pickle.load(fh)
        os.unlink(out)
        os.unlink(testpck)

    def test_non_standard_residues_example(self):
        """Test non_standard_residues example"""
        subprocess.check_call([sys.executable, "non_standard_residues.py"],
                              cwd=get_example_dir())
        out = get_example_path("output.cif")

        # Make sure that a complete output file was produced and that we
        # can read it
        with open(out) as fh:
            contents = fh.readlines()
        self.assertEqual(len(contents), 87)
        with open(out) as fh:
            s, = ihm.reader.read(fh)
        os.unlink(out)


if __name__ == '__main__':
    unittest.main()<|MERGE_RESOLUTION|>--- conflicted
+++ resolved
@@ -29,11 +29,7 @@
             # can read it
             with open(os.path.join(tmpdir, 'output.cif')) as fh:
                 contents = fh.readlines()
-<<<<<<< HEAD
-            self.assertEqual(len(contents), 272)
-=======
             self.assertEqual(len(contents), 309)
->>>>>>> a15ad5fc
             with open(os.path.join(tmpdir, 'output.cif')) as fh:
                 s, = ihm.reader.read(fh)
 
