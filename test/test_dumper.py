import utils
import os
import unittest
import sys
if sys.version_info[0] >= 3:
    from io import StringIO
else:
    from io import BytesIO as StringIO

TOPDIR = os.path.abspath(os.path.join(os.path.dirname(__file__), '..'))
utils.set_search_paths(TOPDIR)
import ihm.dumper
import ihm.format
import ihm.location
import ihm.representation
import ihm.startmodel
import ihm.dataset
import ihm.protocol
import ihm.analysis
import ihm.model
import ihm.reference
import ihm.restraint
import ihm.geometry
import ihm.source
import ihm.flr
import ihm.multi_state_scheme
from test_format_bcif import MockFh, MockMsgPack


def _get_dumper_output(dumper, system):
    fh = StringIO()
    writer = ihm.format.CifWriter(fh)
    dumper.dump(system, writer)
    return fh.getvalue()


def _get_dumper_bcif_output(dumper, system):
    fh = MockFh()
    writer = ihm.format_bcif.BinaryCifWriter(fh)
    sys.modules['msgpack'] = MockMsgPack
    dumper.dump(system, writer)
    writer.flush()
    return fh.data


class Tests(unittest.TestCase):
    def test_write(self):
        """Test write() function"""
        sys1 = ihm.System(id='system1')
        sys2 = ihm.System(id='system 2+3')
        fh = StringIO()
        ihm.dumper.write(fh, [sys1, sys2])
        lines = fh.getvalue().split('\n')
        self.assertEqual(lines[:2], ["data_system1", "_entry.id system1"])
        self.assertEqual(lines[16:18],
                         ["data_system23", "_entry.id 'system 2+3'"])

    def test_write_custom_dumper(self):
        """Test write() function with custom dumper"""
        class MyDumper(ihm.dumper.Dumper):
            def dump(self, system, writer):
                with writer.category("_custom_category") as loc:
                    loc.write(myfield="foo", field2="bar")
        sys1 = ihm.System(id='system1')
        fh = StringIO()
        ihm.dumper.write(fh, [sys1], dumpers=[MyDumper])
        lines = fh.getvalue().split('\n')
        self.assertEqual(sorted(lines[-3:-1]),
                         ['_custom_category.field2 bar',
                          '_custom_category.myfield foo'])

    def test_dumper(self):
        """Test Dumper base class"""
        dumper = ihm.dumper.Dumper()
        dumper.finalize(None)
        dumper.dump(None, None)

    def test_prettyprint_seq(self):
        """Test _prettyprint_seq() function"""
        seq = ['x' * 30, 'y' * 20, 'z' * 10]
        # No line breaks
        self.assertEqual(list(ihm.dumper._prettyprint_seq(seq, 100)),
                         ['x' * 30 + 'y' * 20 + 'z' * 10])
        # Break inserted between sequence items
        self.assertEqual(list(ihm.dumper._prettyprint_seq(seq, 55)),
                         ['x' * 30 + 'y' * 20, 'z' * 10])
        # Items longer than width will exceed line length
        self.assertEqual(list(ihm.dumper._prettyprint_seq(seq, 25)),
                         ['x' * 30, 'y' * 20, 'z' * 10])
        # Empty sequence
        self.assertEqual(list(ihm.dumper._prettyprint_seq([], 25)), [])

    def test_entry_dumper(self):
        """Test EntryDumper"""
        system = ihm.System(id='test_model')
        dumper = ihm.dumper._EntryDumper()
        out = _get_dumper_output(dumper, system)
        self.assertEqual(out, "data_test_model\n_entry.id test_model\n")

    def test_entry_dumper_data_chars(self):
        """Test allowed characters in data_ block with EntryDumper"""
        system = ihm.System(id='foo99-bar94_ABC $#^% x')
        dumper = ihm.dumper._EntryDumper()
        out = _get_dumper_output(dumper, system).split('\n')[0]
        # Whitespace and special characters (except - _) should be removed
        self.assertEqual(out, "data_foo99-bar94_ABCx")

    def test_audit_conform_dumper(self):
        """Test AuditConformDumper"""
        system = ihm.System()
        dumper = ihm.dumper._AuditConformDumper()
        out = _get_dumper_output(dumper, system)
        lines = sorted(out.split('\n'))
        self.assertEqual(lines[1].split()[0], "_audit_conform.dict_location")
        self.assertEqual(lines[2].rstrip('\r\n'),
                         "_audit_conform.dict_name ihm-extension.dic")
        self.assertEqual(lines[3].split()[0], "_audit_conform.dict_version")

    def test_struct_dumper(self):
        """Test StructDumper"""
        system = ihm.System(title='test model', model_details="test details")
        dumper = ihm.dumper._StructDumper()
        out = _get_dumper_output(dumper, system)
        self.assertEqual(out, """_struct.entry_id model
_struct.pdbx_model_details 'test details'
_struct.pdbx_structure_determination_methodology integrative
_struct.title 'test model'
""")

    def test_comment_dumper(self):
        """Test CommentDumper"""
        system = ihm.System()
        system.comments.extend(("Comment 1", "Comment 2"))
        dumper = ihm.dumper._CommentDumper()
        out = _get_dumper_output(dumper, system)
        self.assertEqual(out, """# Comment 1
# Comment 2
""")
        # Comments should be ignored in BinaryCIF output
        out = _get_dumper_bcif_output(dumper, system)
        self.assertEqual(out[u'dataBlocks'], [])

    def test_software(self):
        """Test SoftwareDumper"""
        system = ihm.System()
        c1 = ihm.Citation(
            pmid='25161197', title='foo',
            journal="Mol Cell Proteomics", volume=13, page_range=(2927, 2943),
            year=2014, authors=['auth1', 'auth2', 'auth3'], doi='doi1')
        system.software.append(ihm.Software(
            name='test', classification='test code',
            description='Some test program',
            version=1, location='http://test.org'))
        system.software.append(ihm.Software(
            name='foo', classification='test code',
            description='Other test program', location='http://test2.org',
            citation=c1))
        # Duplicate should be removed
        system.software.append(ihm.Software(
            name='foo', classification='x', description='y', location='z'))
        dumper = ihm.dumper._CitationDumper()
        dumper.finalize(system)
        dumper = ihm.dumper._SoftwareDumper()
        dumper.finalize(system)
        self.assertEqual(len(dumper._software_by_id), 2)
        # Repeated calls to finalize() should yield identical results
        dumper.finalize(system)
        self.assertEqual(len(dumper._software_by_id), 2)
        out = _get_dumper_output(dumper, system)
        self.assertEqual(out, """#
loop_
_software.pdbx_ordinal
_software.name
_software.classification
_software.description
_software.version
_software.type
_software.location
_software.citation_id
1 test 'test code' 'Some test program' 1 program http://test.org .
2 foo 'test code' 'Other test program' . program http://test2.org 1
#
""")

    def test_citation(self):
        """Test CitationDumper"""
        system = ihm.System()
        c1 = ihm.Citation(
            pmid='25161197',
            title="Structural characterization by cross-linking reveals the\n"
                  "detailed architecture of a coatomer-related heptameric\n"
                  "module from the nuclear pore complex.",
            journal="Mol Cell Proteomics", volume=13, page_range=(2927, 2943),
            year=2014,
            authors=['Shi Y', 'Fernandez-Martinez J', 'Tjioe E', 'Pellarin R',
                     'Kim SJ', 'Williams R', 'Schneidman-Duhovny D', 'Sali A',
                     'Rout MP', 'Chait BT'],
            doi='10.1074/mcp.M114.041673')
        system.citations.extend((c1, c1))  # duplicates should be removed
        dumper = ihm.dumper._CitationDumper()
        dumper.finalize(system)  # Assign IDs
        out = _get_dumper_output(dumper, system)
        self.assertEqual(out, """#
loop_
_citation.id
_citation.title
_citation.journal_abbrev
_citation.journal_volume
_citation.page_first
_citation.page_last
_citation.year
_citation.pdbx_database_id_PubMed
_citation.pdbx_database_id_DOI
1
;Structural characterization by cross-linking reveals the
detailed architecture of a coatomer-related heptameric
module from the nuclear pore complex.
;
'Mol Cell Proteomics' 13 2927 2943 2014 25161197 10.1074/mcp.M114.041673
#
#
loop_
_citation_author.citation_id
_citation_author.name
_citation_author.ordinal
1 'Shi Y' 1
1 'Fernandez-Martinez J' 2
1 'Tjioe E' 3
1 'Pellarin R' 4
1 'Kim SJ' 5
1 'Williams R' 6
1 'Schneidman-Duhovny D' 7
1 'Sali A' 8
1 'Rout MP' 9
1 'Chait BT' 10
#
""")
        # Handle no last page
        c1.page_range = 'e1637'
        dumper = ihm.dumper._CitationDumper()
        dumper.finalize(system)  # Assign IDs
        out = _get_dumper_output(dumper, system)
        self.assertIn("'Mol Cell Proteomics' 13 e1637 . 2014 ", out)

    def test_citation_primary(self):
        """Test CitationDumper with a primary citation"""
        system = ihm.System()
        c1 = ihm.Citation(pmid='x', title='y', journal='z', year=2014,
                          authors=[], volume=1, page_range=1, doi='d')
        c2 = ihm.Citation(pmid='x2', title='y2', journal='z2', year=2015,
                          authors=[], volume=1, page_range=1, doi='e',
                          is_primary=True)
        system.citations.extend((c1, c2))
        dumper = ihm.dumper._CitationDumper()
        dumper.finalize(system)  # Assign IDs
        out = _get_dumper_output(dumper, system)
        self.assertEqual(out, """#
loop_
_citation.id
_citation.title
_citation.journal_abbrev
_citation.journal_volume
_citation.page_first
_citation.page_last
_citation.year
_citation.pdbx_database_id_PubMed
_citation.pdbx_database_id_DOI
primary y2 z2 1 1 . 2015 x2 e
2 y z 1 1 . 2014 x d
#
""")

    def test_citation_multiple_primary(self):
        """Test CitationDumper with multiple primary citations"""
        system = ihm.System()
        c1 = ihm.Citation(pmid='x', title='y', journal='z', year=2014,
                          authors=[], volume=1, page_range=1, doi='d',
                          is_primary=True)
        c2 = ihm.Citation(pmid='x2', title='y2', journal='z2', year=2015,
                          authors=[], volume=1, page_range=1, doi='e',
                          is_primary=True)
        system.citations.extend((c1, c2))
        dumper = ihm.dumper._CitationDumper()
        self.assertRaises(ValueError, dumper.finalize, system)

    def test_audit_author_empty(self):
        """Test AuditAuthorDumper with empty list"""
        system = ihm.System()

        c1 = ihm.Citation(
            pmid='25161197', title='foo',
            journal="Mol Cell Proteomics", volume=13, page_range=(2927, 2943),
            year=2014, authors=['auth1', 'auth2', 'auth3'], doi='doi1')
        c2 = ihm.Citation(
            pmid='45161197', title='bar',
            journal="Mol Cell Proteomics", volume=13, page_range=(2927, 2943),
            year=2014, authors=['auth2', 'auth4'], doi='doi2')
        system.citations.extend((c1, c2))

        # Citations indirectly referenced by software should *not* be used
        c3 = ihm.Citation(
            pmid='455', title='baz',
            journal="Mol Cell Proteomics", volume=13, page_range=(2927, 2943),
            year=2014, authors=['auth5', 'auth6', 'auth7'], doi='doi3')
        software = ihm.Software(name='test', classification='test code',
                                description='Some test program',
                                version=1, location='http://test.org',
                                citation=c3)
        system.software.append(software)

        dumper = ihm.dumper._AuditAuthorDumper()
        out = _get_dumper_output(dumper, system)
        # auth2 is repeated in the input; we should see it only once in the
        # output
        self.assertEqual(out, """#
loop_
_audit_author.name
_audit_author.pdbx_ordinal
auth1 1
auth2 2
auth3 3
auth4 4
#
""")

    def test_omitted_unknown(self):
        """Test that Dumpers handle omitted/unknown values correctly"""
        system = ihm.System()
        system.authors.extend((None, ihm.unknown, '.', '?'))
        dumper = ihm.dumper._AuditAuthorDumper()
        out = _get_dumper_output(dumper, system)
        self.assertEqual(out, """#
loop_
_audit_author.name
_audit_author.pdbx_ordinal
. 1
? 2
'.' 3
'?' 4
#
""")

    def test_audit_author(self):
        """Test AuditAuthorDumper"""
        system = ihm.System()
        system.authors.extend(('auth1', 'auth2', 'auth3'))

        dumper = ihm.dumper._AuditAuthorDumper()
        out = _get_dumper_output(dumper, system)
        self.assertEqual(out, """#
loop_
_audit_author.name
_audit_author.pdbx_ordinal
auth1 1
auth2 2
auth3 3
#
""")

    def test_grant(self):
        """Test GrantDumper"""
        system = ihm.System()
        g1 = ihm.Grant(funding_organization="NIH", country="United States",
                       grant_number="foo")
        g2 = ihm.Grant(funding_organization="NSF", country="United States",
                       grant_number="bar")
        system.grants.extend((g1, g2))

        dumper = ihm.dumper._GrantDumper()
        out = _get_dumper_output(dumper, system)
        self.assertEqual(out, """#
loop_
_pdbx_audit_support.funding_organization
_pdbx_audit_support.country
_pdbx_audit_support.grant_number
_pdbx_audit_support.ordinal
NIH 'United States' foo 1
NSF 'United States' bar 2
#
""")

    def test_entity_dumper(self):
        """Test EntityDumper"""
        system = ihm.System()
        e1 = ihm.Entity('AHC', description='foo',
                        source=ihm.source.Manipulated())
        e2 = ihm.Entity('AHCD', description='baz',
                        source=ihm.source.Natural())
        e3 = ihm.Entity('AHD', description='bar',
                        source=ihm.source.Synthetic())
        water = ihm.Entity([ihm.WaterChemComp()])
        system.entities.extend((e1, e2, e3, water))
        system.asym_units.append(ihm.AsymUnit(e1, 'foo'))
        system.asym_units.append(ihm.AsymUnit(e2, 'bar'))
        system.asym_units.append(ihm.AsymUnit(e3, 'baz1'))
        system.asym_units.append(ihm.AsymUnit(e3, 'baz2'))
        system.asym_units.append(ihm.WaterAsymUnit(water, number=10))
        dumper = ihm.dumper._EntityDumper()
        dumper.finalize(system)  # Assign IDs
        out = _get_dumper_output(dumper, system)
        self.assertEqual(out, """#
loop_
_entity.id
_entity.type
_entity.src_method
_entity.pdbx_description
_entity.formula_weight
_entity.pdbx_number_of_molecules
_entity.details
1 polymer man foo 366.413 1 .
2 polymer nat baz 499.516 1 .
3 polymer syn bar 378.362 2 .
4 water nat . 18.015 10 .
#
""")

    def test_entity_duplicates(self):
        """Test EntityDumper with duplicate entities"""
        system = ihm.System()
        system.entities.append(ihm.Entity('AHC'))
        system.entities.append(ihm.Entity('AHC'))
        dumper = ihm.dumper._EntityDumper()
        self.assertRaises(ValueError, dumper.finalize, system)

    def test_entity_src_nat_dumper(self):
        """Test EntitySrcNatDumper"""
        system = ihm.System()
        system.entities.append(ihm.Entity('AHC', description='foo',
                                          source=ihm.source.Manipulated()))
        s = ihm.source.Natural(ncbi_taxonomy_id='1234',
                               scientific_name='Test latin name',
                               common_name='Test common name',
                               strain='test strain')
        system.entities.append(ihm.Entity('AHCD', description='baz',
                                          source=s))
        ihm.dumper._EntityDumper().finalize(system)
        dumper = ihm.dumper._EntitySrcNatDumper()
        dumper.finalize(system)  # Assign IDs
        out = _get_dumper_output(dumper, system)
        self.assertEqual(out, """#
loop_
_entity_src_nat.entity_id
_entity_src_nat.pdbx_src_id
_entity_src_nat.pdbx_ncbi_taxonomy_id
_entity_src_nat.pdbx_organism_scientific
_entity_src_nat.common_name
_entity_src_nat.strain
2 1 1234 'Test latin name' 'Test common name' 'test strain'
#
""")

    def test_entity_src_syn_dumper(self):
        """Test EntitySrcSynDumper"""
        system = ihm.System()
        system.entities.append(ihm.Entity('AHC', description='foo',
                                          source=ihm.source.Manipulated()))
        s = ihm.source.Synthetic(ncbi_taxonomy_id='1234',
                                 scientific_name='Test latin name',
                                 common_name='Test common name',
                                 strain='test strain')
        system.entities.append(ihm.Entity('AHCD', description='baz',
                                          source=s))
        ihm.dumper._EntityDumper().finalize(system)
        dumper = ihm.dumper._EntitySrcSynDumper()
        dumper.finalize(system)  # Assign IDs
        out = _get_dumper_output(dumper, system)
        # _pdbx_entity_src_syn.strain is not used in current PDB entries
        self.assertEqual(out, """#
loop_
_pdbx_entity_src_syn.entity_id
_pdbx_entity_src_syn.pdbx_src_id
_pdbx_entity_src_syn.ncbi_taxonomy_id
_pdbx_entity_src_syn.organism_scientific
_pdbx_entity_src_syn.organism_common_name
2 1 1234 'Test latin name' 'Test common name'
#
""")

    def test_entity_src_gen_dumper(self):
        """Test EntitySrcGenDumper"""
        system = ihm.System()
        system.entities.append(ihm.Entity('AHC', description='foo',
                                          source=ihm.source.Natural()))
        system.entities.append(
            ihm.Entity('AHCG', description='bar',
                       source=ihm.source.Manipulated(gene=None, host=None)))
        gene = ihm.source.Details(ncbi_taxonomy_id='1234',
                                  scientific_name='Test latin name',
                                  common_name='Test common name',
                                  strain='test strain')
        host = ihm.source.Details(ncbi_taxonomy_id='5678',
                                  scientific_name='Other latin name',
                                  common_name='Other common name',
                                  strain='other strain')
        s = ihm.source.Manipulated(gene=gene, host=host)
        system.entities.append(ihm.Entity('AHCD', description='baz',
                                          source=s))
        ihm.dumper._EntityDumper().finalize(system)
        dumper = ihm.dumper._EntitySrcGenDumper()
        dumper.finalize(system)  # Assign IDs
        out = _get_dumper_output(dumper, system)
        self.assertEqual(out, """#
loop_
_entity_src_gen.entity_id
_entity_src_gen.pdbx_src_id
_entity_src_gen.pdbx_gene_src_ncbi_taxonomy_id
_entity_src_gen.pdbx_gene_src_scientific_name
_entity_src_gen.gene_src_common_name
_entity_src_gen.gene_src_strain
_entity_src_gen.pdbx_host_org_ncbi_taxonomy_id
_entity_src_gen.pdbx_host_org_scientific_name
_entity_src_gen.host_org_common_name
_entity_src_gen.pdbx_host_org_strain
3 2 1234 'Test latin name' 'Test common name' 'test strain' 5678
'Other latin name' 'Other common name' 'other strain'
#
""")

    def test_struct_ref(self):
        """Test StructRefDumper"""
        system = ihm.System()
        lpep = ihm.LPeptideAlphabet()
        sd = ihm.reference.SeqDif(seq_id=2, db_monomer=lpep['W'],
                                  monomer=lpep['S'], details='Test mutation')
        r1 = ihm.reference.UniProtSequence(
            db_code='NUP84_YEAST', accession='P52891', sequence='MELWPTYQT',
            details='test sequence')
        r1.alignments.append(ihm.reference.Alignment(db_begin=3, seq_dif=[sd]))
        r2 = ihm.reference.UniProtSequence(
            db_code='testcode', accession='testacc', sequence='MELSPTYQT',
            details='test2')
        r2.alignments.append(ihm.reference.Alignment(
            db_begin=4, db_end=5, entity_begin=2, entity_end=3))
        r2.alignments.append(ihm.reference.Alignment(
            db_begin=9, db_end=9, entity_begin=4, entity_end=4))
        r3 = ihm.reference.UniProtSequence(
            db_code='testcode2', accession='testacc2', sequence=None)
        r3.alignments.append(ihm.reference.Alignment(
            db_begin=4, db_end=5, entity_begin=2, entity_end=3))
        r4 = ihm.reference.UniProtSequence(
            db_code='testcode3', accession='testacc3', sequence=ihm.unknown)
        r4.alignments.append(ihm.reference.Alignment(
            db_begin=4, db_end=5, entity_begin=2, entity_end=3))
        system.entities.append(ihm.Entity('LSPT', references=[r1, r2, r3, r4]))
        dumper = ihm.dumper._EntityDumper()
        dumper.finalize(system)  # Assign entity IDs

        dumper = ihm.dumper._StructRefDumper()
        dumper.finalize(system)  # Assign IDs
        out = _get_dumper_output(dumper, system)
        self.assertEqual(out, """#
loop_
_struct_ref.id
_struct_ref.entity_id
_struct_ref.db_name
_struct_ref.db_code
_struct_ref.pdbx_db_accession
_struct_ref.pdbx_align_begin
_struct_ref.pdbx_seq_one_letter_code
_struct_ref.details
1 1 UNP NUP84_YEAST P52891 3 LWPTYQT 'test sequence'
2 1 UNP testcode testacc 4 SPTYQT test2
3 1 UNP testcode2 testacc2 4 . .
4 1 UNP testcode3 testacc3 4 ? .
#
#
loop_
_struct_ref_seq.align_id
_struct_ref_seq.ref_id
_struct_ref_seq.seq_align_beg
_struct_ref_seq.seq_align_end
_struct_ref_seq.db_align_beg
_struct_ref_seq.db_align_end
1 1 1 4 3 6
2 2 2 3 4 5
3 2 4 4 9 9
4 3 2 3 4 5
5 4 2 3 4 5
#
#
loop_
_struct_ref_seq_dif.pdbx_ordinal
_struct_ref_seq_dif.align_id
_struct_ref_seq_dif.seq_num
_struct_ref_seq_dif.db_mon_id
_struct_ref_seq_dif.mon_id
_struct_ref_seq_dif.details
1 1 2 TRP SER 'Test mutation'
#
""")

    def test_struct_ref_bad_align(self):
        """Test StructRefDumper with bad entity align"""
        system = ihm.System()
        r = ihm.reference.UniProtSequence(
            db_code='NUP84_YEAST', accession='P52891', sequence='MELSPTYQT',
            details='test sequence')
        r.alignments.append(ihm.reference.Alignment(entity_begin=90))
        system.entities.append(ihm.Entity('LSPT', references=[r]))
        dumper = ihm.dumper._EntityDumper()
        dumper.finalize(system)  # Assign entity IDs

        dumper = ihm.dumper._StructRefDumper()
        dumper.finalize(system)  # Assign IDs
        with self.assertRaises(IndexError) as cm:
            _get_dumper_output(dumper, system)
        self.assertIn('is (90-4), out of range 1-4', str(cm.exception))

    def test_struct_ref_bad_db_align(self):
        """Test StructRefDumper with bad db align"""
        system = ihm.System()
        r = ihm.reference.UniProtSequence(
            db_code='NUP84_YEAST', accession='P52891', sequence='MELSPTYQT',
            details='test sequence')
        r.alignments.append(ihm.reference.Alignment(db_begin=90))
        system.entities.append(ihm.Entity('LSPT', references=[r]))
        dumper = ihm.dumper._EntityDumper()
        dumper.finalize(system)  # Assign entity IDs

        dumper = ihm.dumper._StructRefDumper()
        dumper.finalize(system)  # Assign IDs
        with self.assertRaises(IndexError) as cm:
            _get_dumper_output(dumper, system)
        self.assertIn('is (90-9), out of range 1-9', str(cm.exception))

    def test_struct_ref_seq_mismatch(self):
        """Test StructRefDumper with sequence mismatch"""
        system = ihm.System()
        r = ihm.reference.UniProtSequence(
            db_code='NUP84_YEAST', accession='P52891', sequence='MELSPTYQT',
            details='test sequence')
        system.entities.append(ihm.Entity('LSPT', references=[r]))
        dumper = ihm.dumper._EntityDumper()
        dumper.finalize(system)  # Assign entity IDs

        dumper = ihm.dumper._StructRefDumper()
        dumper.finalize(system)  # Assign IDs
        with self.assertRaises(ValueError) as cm:
            _get_dumper_output(dumper, system)
        self.assertIn('does not match entity canonical sequence',
                      str(cm.exception))

    def test_struct_ref_seq_dif_outrange(self):
        """Test StructRefDumper with SeqDif out of range"""
        system = ihm.System()
        lpep = ihm.LPeptideAlphabet()
        sd = ihm.reference.SeqDif(seq_id=40, db_monomer=lpep['W'],
                                  monomer=lpep['S'], details='Test mutation')
        r = ihm.reference.UniProtSequence(
            db_code='NUP84_YEAST', accession='P52891', sequence='MELSPTYQT',
            details='test sequence')
        r.alignments.append(ihm.reference.Alignment(seq_dif=[sd]))
        system.entities.append(ihm.Entity('LSPT', references=[r]))
        dumper = ihm.dumper._EntityDumper()
        dumper.finalize(system)  # Assign entity IDs

        dumper = ihm.dumper._StructRefDumper()
        dumper.finalize(system)  # Assign IDs
        with self.assertRaises(IndexError) as cm:
            _get_dumper_output(dumper, system)
        self.assertIn('is 40, out of range 1-4', str(cm.exception))

    def test_struct_ref_seq_dif_mismatch(self):
        """Test StructRefDumper with SeqDif code mismatch"""
        system = ihm.System()
        lpep = ihm.LPeptideAlphabet()
        sd = ihm.reference.SeqDif(seq_id=2, db_monomer=lpep['W'],
                                  monomer=lpep['Y'], details='Test mutation')
        r = ihm.reference.UniProtSequence(
            db_code='NUP84_YEAST', accession='P52891', sequence='MELWPTYQT',
            details='test sequence')
        r.alignments.append(ihm.reference.Alignment(seq_dif=[sd]))
        system.entities.append(ihm.Entity('LSPT', references=[r]))
        dumper = ihm.dumper._EntityDumper()
        dumper.finalize(system)  # Assign entity IDs

        dumper = ihm.dumper._StructRefDumper()
        dumper.finalize(system)  # Assign IDs
        with self.assertRaises(ValueError) as cm:
            _get_dumper_output(dumper, system)
        self.assertIn('one-letter code (Y) does not match', str(cm.exception))
        self.assertIn('(S at position 2)', str(cm.exception))

    def test_chem_comp_dumper(self):
        """Test ChemCompDumper"""
        system = ihm.System()
        system.entities.append(ihm.Entity('ACGTTA'))
        system.entities.append(ihm.Entity('ACGA', alphabet=ihm.RNAAlphabet))
        system.entities.append(ihm.Entity(('DA', 'DC'),
                                          alphabet=ihm.DNAAlphabet))
        dumper = ihm.dumper._ChemCompDumper()
        out = _get_dumper_output(dumper, system)
        self.assertEqual(out, """#
loop_
_chem_comp.id
_chem_comp.type
_chem_comp.name
_chem_comp.formula
_chem_comp.formula_weight
A 'RNA linking' "ADENOSINE-5'-MONOPHOSPHATE" 'C10 H14 N5 O7 P' 347.224
ALA 'L-peptide linking' ALANINE 'C3 H7 N O2' 89.094
C 'RNA linking' "CYTIDINE-5'-MONOPHOSPHATE" 'C9 H14 N3 O8 P' 323.198
CYS 'L-peptide linking' CYSTEINE 'C3 H7 N O2 S' 121.154
DA 'DNA linking' "2'-DEOXYADENOSINE-5'-MONOPHOSPHATE" 'C10 H14 N5 O6 P' 331.225
DC 'DNA linking' "2'-DEOXYCYTIDINE-5'-MONOPHOSPHATE" 'C9 H14 N3 O7 P' 307.199
G 'RNA linking' "GUANOSINE-5'-MONOPHOSPHATE" 'C10 H14 N5 O8 P' 363.223
GLY 'peptide linking' GLYCINE 'C2 H5 N O2' 75.067
THR 'L-peptide linking' THREONINE 'C4 H9 N O3' 119.120
#
""")

    def test_chem_comp_ccd_descriptors(self):
        """Test ChemCompDumper with ccd or descriptors"""
        system = ihm.System()

        comp1 = ihm.NonPolymerChemComp("C1", name='C1', ccd='MA')
        comp2 = ihm.NonPolymerChemComp("C2", name='C2',
                                       descriptors=['foo', 'bar'])
        system.entities.append(ihm.Entity([comp1, comp2]))
        dumper = ihm.dumper._ChemCompDumper()
        # Cannot output ChemComp with ccd or descriptors to IHM files
        self.assertRaises(ValueError, _get_dumper_output, dumper, system)

    def test_chem_descriptor_dumper(self):
        """Test ChemDescriptorDumper"""
        system = ihm.System()
        d1 = ihm.ChemDescriptor('EDC', smiles='CCN=C=NCCCN(C)C',
                                inchi_key='LMDZBCPBFSXMTL-UHFFFAOYSA-N')
        system.orphan_chem_descriptors.append(d1)
        dumper = ihm.dumper._ChemDescriptorDumper()
        dumper.finalize(system)  # Assign descriptor IDs
        out = _get_dumper_output(dumper, system)
        self.assertEqual(out, """#
loop_
_ihm_chemical_component_descriptor.id
_ihm_chemical_component_descriptor.auth_name
_ihm_chemical_component_descriptor.chemical_name
_ihm_chemical_component_descriptor.common_name
_ihm_chemical_component_descriptor.smiles
_ihm_chemical_component_descriptor.smiles_canonical
_ihm_chemical_component_descriptor.inchi
_ihm_chemical_component_descriptor.inchi_key
1 EDC . . CCN=C=NCCCN(C)C . . LMDZBCPBFSXMTL-UHFFFAOYSA-N
#
""")

    def test_entity_poly_dumper(self):
        """Test EntityPolyDumper"""
        system = ihm.System()
        e1 = ihm.Entity('ACGT')  # sequence containing glycine
        e2 = ihm.Entity(('A', 'C', 'C', 'UNK', 'MSE'))  # no glycine
        # All D-peptides (with glycine)
        e3 = ihm.Entity(('DAL', 'DCY', 'G'), alphabet=ihm.DPeptideAlphabet)
        # All D-peptides (without glycine)
        e4 = ihm.Entity(('DAL', 'DCY'), alphabet=ihm.DPeptideAlphabet)
        # Mix of L- and D-peptides
        dpep_al = ihm.DPeptideAlphabet()
        e5 = ihm.Entity(('A', dpep_al['DCY'], 'G'))
        # Non-polymeric entity
        e6 = ihm.Entity([ihm.NonPolymerChemComp('HEM')])
        # Sequence containing a non-standard residue
        e7 = ihm.Entity((ihm.NonPolymerChemComp('ACE'), 'C', 'C'))
        system.entities.extend((e1, e2, e3, e4, e5, e6, e7))
        # One protein entity is modeled (with an asym unit) the other not;
        # this should be reflected in pdbx_strand_id
        system.asym_units.append(ihm.AsymUnit(e1, 'foo', strand_id='a'))
        system.asym_units.append(ihm.AsymUnit(e1, 'bar', strand_id='b'))

        rna = ihm.Entity('AC', alphabet=ihm.RNAAlphabet)
        dna = ihm.Entity(('DA', 'DC'), alphabet=ihm.DNAAlphabet)
        hybrid = ihm.Entity(rna.sequence + dna.sequence)
        system.entities.extend((rna, dna, hybrid))

        ed = ihm.dumper._EntityDumper()
        ed.finalize(system)  # Assign entity IDs
        sd = ihm.dumper._StructAsymDumper()
        sd.finalize(system)  # Assign asym IDs
        dumper = ihm.dumper._EntityPolyDumper()
        out = _get_dumper_output(dumper, system)
        self.assertEqual(out, """#
loop_
_entity_poly.entity_id
_entity_poly.type
_entity_poly.nstd_linkage
_entity_poly.nstd_monomer
_entity_poly.pdbx_strand_id
_entity_poly.pdbx_seq_one_letter_code
_entity_poly.pdbx_seq_one_letter_code_can
1 polypeptide(L) no no a,b ACGT ACGT
2 polypeptide(L) no no . ACC(UNK)(MSE) ACCXM
3 polypeptide(D) no no . (DAL)(DCY)G ACG
4 polypeptide(D) no no . (DAL)(DCY) AC
5 polypeptide(L) no no . A(DCY)G ACG
7 polypeptide(L) no yes . (ACE)CC XCC
8 polyribonucleotide no no . AC AC
9 polydeoxyribonucleotide no no . (DA)(DC) AC
10 'polydeoxyribonucleotide/polyribonucleotide hybrid' no no . AC(DA)(DC) ACAC
#
""")

    def test_entity_nonpoly_dumper(self):
        """Test EntityNonPolyDumper"""
        system = ihm.System()
        # Polymeric entity
        e1 = ihm.Entity('ACGT')
        # Non-polymeric entity
        e2 = ihm.Entity([ihm.NonPolymerChemComp('HEM')], description='heme')
        e3 = ihm.Entity([ihm.WaterChemComp()])
        system.entities.extend((e1, e2, e3))

        ed = ihm.dumper._EntityDumper()
        ed.finalize(system)  # Assign entity IDs
        dumper = ihm.dumper._EntityNonPolyDumper()
        out = _get_dumper_output(dumper, system)
        self.assertEqual(out, """#
loop_
_pdbx_entity_nonpoly.entity_id
_pdbx_entity_nonpoly.name
_pdbx_entity_nonpoly.comp_id
2 heme HEM
3 . HOH
#
""")

    def test_entity_poly_seq_dumper(self):
        """Test EntityPolySeqDumper"""
        system = ihm.System()
        system.entities.append(ihm.Entity('ACGT'))
        system.entities.append(ihm.Entity('ACC'))
        system.entities.append(ihm.Entity('AC', alphabet=ihm.RNAAlphabet))
        system.entities.append(ihm.Entity(('DA', 'DC'),
                                          alphabet=ihm.DNAAlphabet))
        # Non-polymeric entity
        system.entities.append(ihm.Entity([ihm.NonPolymerChemComp('HEM')]))
        ed = ihm.dumper._EntityDumper()
        ed.finalize(system)  # Assign IDs
        dumper = ihm.dumper._EntityPolySeqDumper()
        out = _get_dumper_output(dumper, system)
        self.assertEqual(out, """#
loop_
_entity_poly_seq.entity_id
_entity_poly_seq.num
_entity_poly_seq.mon_id
_entity_poly_seq.hetero
1 1 ALA .
1 2 CYS .
1 3 GLY .
1 4 THR .
2 1 ALA .
2 2 CYS .
2 3 CYS .
3 1 A .
3 2 C .
4 1 DA .
4 2 DC .
#
""")

    def test_poly_seq_scheme_dumper(self):
        """Test PolySeqSchemeDumper"""
        system = ihm.System()
        e1 = ihm.Entity('ACGT')
        e2 = ihm.Entity('ACC')
        e3 = ihm.Entity('AC', alphabet=ihm.RNAAlphabet)
        e4 = ihm.Entity(('DA', 'DC'), alphabet=ihm.DNAAlphabet)
        # Non-polymeric entity
        e5 = ihm.Entity([ihm.NonPolymerChemComp('HEM')])
        system.entities.extend((e1, e2, e3, e4, e5))
        system.asym_units.append(ihm.AsymUnit(e1, 'foo'))
        system.asym_units.append(ihm.AsymUnit(e2, 'bar', auth_seq_id_map=5))
        system.asym_units.append(ihm.AsymUnit(e3, 'baz'))
        system.asym_units.append(ihm.AsymUnit(e4, 'test', strand_id='X',
                                              auth_seq_id_map={1: (1, 'A'),
                                                               2: (1, 'B')}))
        system.asym_units.append(ihm.AsymUnit(e5, 'heme'))
        ihm.dumper._EntityDumper().finalize(system)
        ihm.dumper._StructAsymDumper().finalize(system)
        dumper = ihm.dumper._PolySeqSchemeDumper()
        out = _get_dumper_output(dumper, system)
        self.assertEqual(out, """#
loop_
_pdbx_poly_seq_scheme.asym_id
_pdbx_poly_seq_scheme.entity_id
_pdbx_poly_seq_scheme.seq_id
_pdbx_poly_seq_scheme.mon_id
_pdbx_poly_seq_scheme.pdb_seq_num
_pdbx_poly_seq_scheme.auth_seq_num
_pdbx_poly_seq_scheme.pdb_mon_id
_pdbx_poly_seq_scheme.auth_mon_id
_pdbx_poly_seq_scheme.pdb_strand_id
_pdbx_poly_seq_scheme.pdb_ins_code
A 1 1 ALA 1 1 ALA ALA A .
A 1 2 CYS 2 2 CYS CYS A .
A 1 3 GLY 3 3 GLY GLY A .
A 1 4 THR 4 4 THR THR A .
B 2 1 ALA 6 6 ALA ALA B .
B 2 2 CYS 7 7 CYS CYS B .
B 2 3 CYS 8 8 CYS CYS B .
C 3 1 A 1 1 A A C .
C 3 2 C 2 2 C C C .
D 4 1 DA 1 1 DA DA X A
D 4 2 DC 1 1 DC DC X B
#
""")

    def test_nonpoly_scheme_dumper(self):
        """Test NonPolySchemeDumper"""
        system = ihm.System()
        e1 = ihm.Entity('ACGT')
        e2 = ihm.Entity([ihm.NonPolymerChemComp('HEM')])
        e3 = ihm.Entity([ihm.NonPolymerChemComp('ZN')])
        system.entities.extend((e1, e2, e3))
        system.asym_units.append(ihm.AsymUnit(e1, 'foo'))
        system.asym_units.append(ihm.AsymUnit(e2, 'baz', strand_id='Q'))
        system.asym_units.append(ihm.AsymUnit(e3, 'bar', auth_seq_id_map=5))
        ihm.dumper._EntityDumper().finalize(system)
        ihm.dumper._StructAsymDumper().finalize(system)
        dumper = ihm.dumper._NonPolySchemeDumper()
        out = _get_dumper_output(dumper, system)
        self.assertEqual(out, """#
loop_
_pdbx_nonpoly_scheme.asym_id
_pdbx_nonpoly_scheme.entity_id
_pdbx_nonpoly_scheme.mon_id
_pdbx_nonpoly_scheme.ndb_seq_num
_pdbx_nonpoly_scheme.pdb_seq_num
_pdbx_nonpoly_scheme.auth_seq_num
_pdbx_nonpoly_scheme.auth_mon_id
_pdbx_nonpoly_scheme.pdb_strand_id
_pdbx_nonpoly_scheme.pdb_ins_code
B 2 HEM 1 1 1 HEM Q .
C 3 ZN 1 6 6 ZN C .
#
""")

    def test_collection_dumper(self):
        """Test CollectionDumper"""
        system = ihm.System()
        c = ihm.Collection('foo', name='bar', details='more text')
        system.collections.append(c)
        dumper = ihm.dumper._CollectionDumper()
        out = _get_dumper_output(dumper, system)
        self.assertEqual(out, """#
loop_
_ihm_entry_collection.id
_ihm_entry_collection.name
_ihm_entry_collection.details
foo bar 'more text'
#
""")

    def test_struct_asym_dumper(self):
        """Test StructAsymDumper"""
        system = ihm.System()
        e1 = ihm.Entity('ACGT')
        e2 = ihm.Entity('ACC')
        e1._id = 1
        e2._id = 2
        system.entities.extend((e1, e2))
        system.asym_units.append(ihm.AsymUnit(e1, 'foo', id='Z'))
        system.asym_units.append(ihm.AsymUnit(e1, 'bar'))
        system.asym_units.append(ihm.AsymUnit(e2, 'baz', id='A'))
        system.asym_units.append(ihm.AsymUnit(e2, 'tmp'))
        dumper = ihm.dumper._StructAsymDumper()
        dumper.finalize(system)  # assign IDs
        out = _get_dumper_output(dumper, system)
        self.assertEqual(out, """#
loop_
_struct_asym.id
_struct_asym.entity_id
_struct_asym.details
Z 1 foo
B 1 bar
A 2 baz
C 2 tmp
#
""")

    def test_struct_asym_dumper_duplicate_ids(self):
        """Test StructAsymDumper detection of duplicate user IDs"""
        system = ihm.System()
        e1 = ihm.Entity('ACGT')
        system.entities.append(e1)
        a1 = ihm.AsymUnit(e1, 'foo', id='Z')
        a2 = ihm.AsymUnit(e1, 'baz', id='Z')
        system.asym_units.extend((a1, a2))
        dumper = ihm.dumper._StructAsymDumper()
        self.assertRaises(ValueError, dumper.finalize, system)

    def test_assembly_all_modeled(self):
        """Test AssemblyDumper, all components modeled"""
        system = ihm.System()
        e1 = ihm.Entity('ACG', description='foo')
        e2 = ihm.Entity('AW', description='baz')
        a1 = ihm.AsymUnit(e1)
        a2 = ihm.AsymUnit(e1)
        a3 = ihm.AsymUnit(e2)
        system.entities.extend((e1, e2))
        system.asym_units.extend((a1, a2, a3))

        system.orphan_assemblies.append(
            ihm.Assembly((a1, a2(2, 3)), name='foo'))
        # Out of order assembly (should be ordered on output)
        system.orphan_assemblies.append(ihm.Assembly((a3, a2), name='bar',
                                                     description='desc1'))
        # Duplicate (equal) assembly (should be ignored, but description
        # merged in)
        a = ihm.Assembly((a2, a3), description='desc2')
        system.orphan_assemblies.append(a)
        # Another duplicate with duplicate description (should be ignored)
        a = ihm.Assembly((a2, a3), description='desc2')
        system.orphan_assemblies.append(a)

        # Duplicate (identical) assembly (should be ignored, including
        # description)
        system.orphan_assemblies.append(a)

        # Assign entity, asym and range IDs
        ihm.dumper._EntityDumper().finalize(system)
        ihm.dumper._StructAsymDumper().finalize(system)

        system._make_complete_assembly()

        # Assign and check segment IDs
        dumper = ihm.dumper._EntityPolySegmentDumper()
        dumper.finalize(system)
        out = _get_dumper_output(dumper, system)
        self.assertEqual(out, """#
loop_
_ihm_entity_poly_segment.id
_ihm_entity_poly_segment.entity_id
_ihm_entity_poly_segment.seq_id_begin
_ihm_entity_poly_segment.seq_id_end
_ihm_entity_poly_segment.comp_id_begin
_ihm_entity_poly_segment.comp_id_end
1 1 1 3 ALA GLY
2 2 1 2 ALA TRP
3 1 2 3 CYS GLY
#
""")

        d = ihm.dumper._AssemblyDumper()
        d.finalize(system)
        self.assertEqual(system.complete_assembly._id, 1)
        self.assertEqual([asmb._id for asmb in system.orphan_assemblies],
                         [2, 3, 3, 3, 3])
        out = _get_dumper_output(d, system)
        self.assertEqual(out, """#
loop_
_ihm_struct_assembly.id
_ihm_struct_assembly.name
_ihm_struct_assembly.description
1 'Complete assembly' 'All known components'
2 foo .
3 bar 'desc1 & desc2'
#
#
loop_
_ihm_struct_assembly_details.id
_ihm_struct_assembly_details.assembly_id
_ihm_struct_assembly_details.parent_assembly_id
_ihm_struct_assembly_details.entity_description
_ihm_struct_assembly_details.entity_id
_ihm_struct_assembly_details.asym_id
_ihm_struct_assembly_details.entity_poly_segment_id
1 1 1 foo 1 A 1
2 1 1 foo 1 B 1
3 1 1 baz 2 C 2
4 2 2 foo 1 A 1
5 2 2 foo 1 B 3
6 3 3 foo 1 B 1
7 3 3 baz 2 C 2
#
""")

    def test_assembly_subset_modeled(self):
        """Test AssemblyDumper, subset of components modeled"""
        system = ihm.System()
        e1 = ihm.Entity('ACG', description='foo')
        e2 = ihm.Entity('EW', description='bar')
        a1 = ihm.AsymUnit(e1)
        system.entities.extend((e1, e2))
        system.asym_units.append(a1)
        # Note that no asym unit uses entity e2, so it won't be included
        # in the assembly

        # Assign entity and asym IDs
        ihm.dumper._EntityDumper().finalize(system)
        ihm.dumper._StructAsymDumper().finalize(system)

        system._make_complete_assembly()

        # Assign and check segment IDs
        dumper = ihm.dumper._EntityPolySegmentDumper()
        dumper.finalize(system)
        out = _get_dumper_output(dumper, system)
        self.assertEqual(out, """#
loop_
_ihm_entity_poly_segment.id
_ihm_entity_poly_segment.entity_id
_ihm_entity_poly_segment.seq_id_begin
_ihm_entity_poly_segment.seq_id_end
_ihm_entity_poly_segment.comp_id_begin
_ihm_entity_poly_segment.comp_id_end
1 1 1 3 ALA GLY
#
""")

        d = ihm.dumper._AssemblyDumper()
        d.finalize(system)
        out = _get_dumper_output(d, system)
        self.assertEqual(out, """#
loop_
_ihm_struct_assembly.id
_ihm_struct_assembly.name
_ihm_struct_assembly.description
1 'Complete assembly' 'All known components'
#
#
loop_
_ihm_struct_assembly_details.id
_ihm_struct_assembly_details.assembly_id
_ihm_struct_assembly_details.parent_assembly_id
_ihm_struct_assembly_details.entity_description
_ihm_struct_assembly_details.entity_id
_ihm_struct_assembly_details.asym_id
_ihm_struct_assembly_details.entity_poly_segment_id
1 1 1 foo 1 A 1
#
""")

    def test_external_reference_dumper(self):
        """Test ExternalReferenceDumper"""
        system = ihm.System()
        repo1 = ihm.location.Repository(doi="foo", details='test repo')
        repo2 = ihm.location.Repository(doi="10.5281/zenodo.46266",
                                        url='nup84-v1.0.zip',
                                        top_directory=os.path.join('foo',
                                                                   'bar'))
        repo3 = ihm.location.Repository(doi="10.5281/zenodo.58025",
                                        url='foo.spd')
        loc = ihm.location.InputFileLocation(repo=repo1, path='bar')
        system.locations.append(loc)
        # Duplicates should be ignored
        loc = ihm.location.InputFileLocation(repo=repo1, path='bar')
        system.locations.append(loc)
        # Different file, same repository
        loc = ihm.location.InputFileLocation(repo=repo1, path='baz')
        system.locations.append(loc)
        # Different repository
        loc = ihm.location.OutputFileLocation(repo=repo2, path='baz')
        system.locations.append(loc)
        # Repository containing a single file (not an archive)
        loc = ihm.location.InputFileLocation(repo=repo3, path='foo.spd',
                                             details='EM micrographs')
        system.locations.append(loc)
        # Path can also be None for Repository containing a single file
        loc = ihm.location.InputFileLocation(repo=repo3, path=None,
                                             details='EM micrographs')
        system.locations.append(loc)

        with utils.temporary_directory('') as tmpdir:
            bar = os.path.join(tmpdir, 'test_mmcif_extref.tmp')
            with open(bar, 'w') as f:
                f.write("abcd")
            # Local file
            system.locations.append(ihm.location.WorkflowFileLocation(bar))
            # DatabaseLocations should be ignored
            system.locations.append(ihm.location.PDBLocation(
                '1abc', '1.0', 'test details'))

            d = ihm.dumper._ExternalReferenceDumper()
            d.finalize(system)
            self.assertEqual(len(d._ref_by_id), 6)
            self.assertEqual(len(d._repo_by_id), 4)
            # Repeated calls to finalize() should yield identical results
            d.finalize(system)
            self.assertEqual(len(d._ref_by_id), 6)
            self.assertEqual(len(d._repo_by_id), 4)
            out = _get_dumper_output(d, system)
            self.assertEqual(out, """#
loop_
_ihm_external_reference_info.reference_id
_ihm_external_reference_info.reference_provider
_ihm_external_reference_info.reference_type
_ihm_external_reference_info.reference
_ihm_external_reference_info.refers_to
_ihm_external_reference_info.associated_url
_ihm_external_reference_info.details
1 . DOI foo Other . 'test repo'
2 Zenodo DOI 10.5281/zenodo.46266 Archive nup84-v1.0.zip .
3 Zenodo DOI 10.5281/zenodo.58025 File foo.spd .
4 . 'Supplementary Files' . Other . .
#
#
loop_
_ihm_external_files.id
_ihm_external_files.reference_id
_ihm_external_files.file_path
_ihm_external_files.content_type
_ihm_external_files.file_size_bytes
_ihm_external_files.details
1 1 bar 'Input data or restraints' . .
2 1 baz 'Input data or restraints' . .
3 2 foo/bar/baz 'Modeling or post-processing output' . .
4 3 foo.spd 'Input data or restraints' . 'EM micrographs'
5 3 . 'Input data or restraints' . 'EM micrographs'
6 4 %s 'Modeling workflow or script' 4 .
#
""" % bar.replace(os.sep, '/'))

    def test_dataset_dumper_duplicates_details(self):
        """DatasetDumper ignores duplicate datasets with differing details"""
        system = ihm.System()
        dump = ihm.dumper._DatasetDumper()
        loc = ihm.location.PDBLocation('1abc', '1.0', 'test details')
        ds1 = ihm.dataset.PDBDataset(loc)
        system.orphan_datasets.append(ds1)
        # A duplicate dataset should be ignored even if details differ
        loc = ihm.location.PDBLocation('1abc', '1.0', 'other details')
        ds2 = ihm.dataset.PDBDataset(loc)
        system.orphan_datasets.append(ds2)
        ds3 = ihm.dataset.PDBDataset(loc, details='other dataset details')
        system.orphan_datasets.append(ds3)
        dump.finalize(system)  # Assign IDs
        self.assertEqual(ds1._id, 1)
        self.assertEqual(ds2._id, 1)
        self.assertEqual(ds3._id, 1)
        self.assertEqual(len(dump._dataset_by_id), 1)

    def test_dataset_dumper_duplicates_samedata_sameloc(self):
        """DatasetDumper doesn't duplicate same datasets in same location"""
        system = ihm.System()
        loc1 = ihm.location.DatabaseLocation("mydb", "abc", "1.0", "")

        # Identical datasets in the same location aren't duplicated
        cx1 = ihm.dataset.CXMSDataset(loc1)
        cx2 = ihm.dataset.CXMSDataset(loc1)

        dump = ihm.dumper._DatasetDumper()
        system.orphan_datasets.extend((cx1, cx2))
        dump.finalize(system)  # Assign IDs
        self.assertEqual(cx1._id, 1)
        self.assertEqual(cx2._id, 1)
        self.assertEqual(len(dump._dataset_by_id), 1)

    def test_dataset_dumper_duplicates_samedata_diffloc(self):
        """DatasetDumper is OK with same datasets in different locations"""
        system = ihm.System()
        loc1 = ihm.location.DatabaseLocation("mydb", "abc", "1.0", "")
        loc2 = ihm.location.DatabaseLocation("mydb", "xyz", "1.0", "")
        cx1 = ihm.dataset.CXMSDataset(loc1)
        cx2 = ihm.dataset.CXMSDataset(loc2)
        dump = ihm.dumper._DatasetDumper()
        system.orphan_datasets.extend((cx1, cx2))
        dump.finalize(system)  # Assign IDs
        self.assertEqual(cx1._id, 1)
        self.assertEqual(cx2._id, 2)
        self.assertEqual(len(dump._dataset_by_id), 2)

    def test_dataset_dumper_duplicates_diffdata_sameloc(self):
        """DatasetDumper is OK with different datasets in same location"""
        system = ihm.System()
        # Different datasets in same location are OK (but odd)
        loc2 = ihm.location.DatabaseLocation("mydb", "xyz", "1.0", "")
        cx2 = ihm.dataset.CXMSDataset(loc2)
        em3d = ihm.dataset.EMDensityDataset(loc2)
        dump = ihm.dumper._DatasetDumper()
        system.orphan_datasets.extend((cx2, em3d))
        dump.finalize(system)  # Assign IDs
        self.assertEqual(cx2._id, 1)
        self.assertEqual(em3d._id, 2)
        self.assertEqual(len(dump._dataset_by_id), 2)

    def test_dataset_dumper_allow_duplicates(self):
        """DatasetDumper is OK with duplicates if allow_duplicates=True"""
        system = ihm.System()
        emloc1 = ihm.location.EMDBLocation("abc")
        emloc2 = ihm.location.EMDBLocation("abc")
        emloc1._allow_duplicates = True
        em3d_1 = ihm.dataset.EMDensityDataset(emloc1)
        em3d_2 = ihm.dataset.EMDensityDataset(emloc2)
        dump = ihm.dumper._DatasetDumper()
        system.orphan_datasets.extend((em3d_1, em3d_2))
        dump.finalize(system)  # Assign IDs
        self.assertEqual(em3d_1._id, 1)
        self.assertEqual(em3d_2._id, 2)
        self.assertEqual(len(dump._dataset_by_id), 2)

    def test_dataset_dumper_group_finalize(self):
        """Test DatasetDumper finalize of dataset groups"""
        system = ihm.System()
        loc = ihm.location.InputFileLocation(repo='foo', path='baz')
        ds1 = ihm.dataset.CXMSDataset(loc)
        group1 = ihm.dataset.DatasetGroup([ds1])
        # Duplicate group
        group2 = ihm.dataset.DatasetGroup([ds1])

        system.orphan_datasets.append(ds1)
        system.orphan_dataset_groups.extend((group1, group2))

        d = ihm.dumper._DatasetDumper()
        d.finalize(system)  # Assign IDs
        self.assertEqual(len(d._dataset_by_id), 1)
        self.assertEqual(len(d._dataset_group_by_id), 1)

        # Repeated calls to finalize should yield identical results
        d.finalize(system)
        self.assertEqual(len(d._dataset_by_id), 1)
        self.assertEqual(len(d._dataset_group_by_id), 1)

    def test_dataset_dumper_dump(self):
        """Test DatasetDumper.dump()"""
        system = ihm.System()
        loc = ihm.location.InputFileLocation(repo='foo', path='bar')
        loc._id = 97
        ds1 = ihm.dataset.CXMSDataset(loc)
        system.orphan_datasets.append(ds1)

        # group1 contains just the first dataset (but duplicated)
        group1 = ihm.dataset.DatasetGroup([ds1, ds1], name="first")
        system.orphan_dataset_groups.append(group1)

        loc = ihm.location.InputFileLocation(repo='foo2', path='bar2')
        loc._id = 98
        ds2 = ihm.dataset.CXMSDataset(loc)

        # group2 contains all datasets so far (ds1 & ds2)
        group2 = ihm.dataset.DatasetGroup([ds1, ds2], name="all so far")
        system.orphan_dataset_groups.append(group2)

        loc = ihm.location.PDBLocation('1abc', '1.0', 'test details')
        ds3 = ihm.dataset.PDBDataset(loc, details='test dataset details')
        system.orphan_datasets.append(ds3)
        ds3.parents.append(ds2)
        # Ignore duplicates
        ds3.parents.append(ds2)

        # Derived dataset with (shared) transformation
        loc = ihm.location.PDBLocation('1cde', version='foo', details='bar')
        dst = ihm.dataset.Dataset(loc, details='bar')
        t = ihm.geometry.Transformation(
            rot_matrix=[[-0.64, 0.09, 0.77], [0.76, -0.12, 0.64],
                        [0.15, 0.99, 0.01]],
            tr_vector=[1., 2., 3.])
        td = ihm.dataset.TransformedDataset(dst, transform=t)
        ds3.parents.append(td)

        loc = ihm.location.PDBLocation('1cdf', version='foo', details='bar')
        dst = ihm.dataset.Dataset(loc, details='baz')
        # Same transformation as before
        td = ihm.dataset.TransformedDataset(dst, transform=t)
        ds3.parents.append(td)

        # Dataset with no location
        ds4 = ihm.dataset.PDBDataset(None)
        system.orphan_datasets.append(ds4)

        d = ihm.dumper._DatasetDumper()
        d.finalize(system)  # Assign IDs
        out = _get_dumper_output(d, system)
        self.assertEqual(out, """#
loop_
_ihm_dataset_list.id
_ihm_dataset_list.data_type
_ihm_dataset_list.database_hosted
_ihm_dataset_list.details
1 'CX-MS data' NO .
2 'CX-MS data' NO .
3 Other YES bar
4 Other YES baz
5 'Experimental model' YES 'test dataset details'
6 'Experimental model' NO .
#
#
loop_
_ihm_dataset_group.id
_ihm_dataset_group.name
_ihm_dataset_group.application
_ihm_dataset_group.details
1 first . .
2 'all so far' . .
#
#
loop_
_ihm_dataset_group_link.group_id
_ihm_dataset_group_link.dataset_list_id
1 1
2 1
2 2
#
#
loop_
_ihm_dataset_external_reference.id
_ihm_dataset_external_reference.dataset_list_id
_ihm_dataset_external_reference.file_id
1 1 97
2 2 98
#
#
loop_
_ihm_dataset_related_db_reference.id
_ihm_dataset_related_db_reference.dataset_list_id
_ihm_dataset_related_db_reference.db_name
_ihm_dataset_related_db_reference.accession_code
_ihm_dataset_related_db_reference.version
_ihm_dataset_related_db_reference.details
1 3 PDB 1cde foo bar
2 4 PDB 1cdf foo bar
3 5 PDB 1abc 1.0 'test details'
#
#
loop_
_ihm_related_datasets.dataset_list_id_derived
_ihm_related_datasets.dataset_list_id_primary
_ihm_related_datasets.transformation_id
5 2 .
5 3 1
5 4 1
#
#
loop_
_ihm_data_transformation.id
_ihm_data_transformation.rot_matrix[1][1]
_ihm_data_transformation.rot_matrix[2][1]
_ihm_data_transformation.rot_matrix[3][1]
_ihm_data_transformation.rot_matrix[1][2]
_ihm_data_transformation.rot_matrix[2][2]
_ihm_data_transformation.rot_matrix[3][2]
_ihm_data_transformation.rot_matrix[1][3]
_ihm_data_transformation.rot_matrix[2][3]
_ihm_data_transformation.rot_matrix[3][3]
_ihm_data_transformation.tr_vector[1]
_ihm_data_transformation.tr_vector[2]
_ihm_data_transformation.tr_vector[3]
1 -0.640000 0.760000 0.150000 0.090000 -0.120000 0.990000 0.770000 0.640000
0.010000 1.000 2.000 3.000
#
""")

    def test_model_representation_dump(self):
        """Test ModelRepresentationDumper"""
        system = ihm.System()
        e1 = ihm.Entity('AAAAAAAA', description='bar')
        system.entities.append(e1)
        asym = ihm.AsymUnit(e1, 'foo')
        system.asym_units.append(asym)

        s1 = ihm.representation.AtomicSegment(
            asym(1, 2), starting_model=None, rigid=True)
        s2 = ihm.representation.ResidueSegment(
            asym(3, 4), starting_model=None,
            rigid=False, primitive='sphere')
        s3 = ihm.representation.MultiResidueSegment(
            asym(1, 2), starting_model=None,
            rigid=False, primitive='gaussian')
        s4 = ihm.representation.FeatureSegment(
            asym(3, 4), starting_model=None,
            rigid=True, primitive='other', count=3,
            description='test segment')
        r1 = ihm.representation.Representation((s1, s2), name='foo',
                                               details='foo details')
        r2 = ihm.representation.Representation((s3, s4), name='bar')
        system.orphan_representations.extend((r1, r2))

        e1._id = 42
        asym._id = 'X'

        # Assign segment IDs
        ihm.dumper._EntityPolySegmentDumper().finalize(system)

        dumper = ihm.dumper._ModelRepresentationDumper()
        dumper.finalize(system)  # assign IDs
        out = _get_dumper_output(dumper, system)
        self.assertEqual(out, """#
loop_
_ihm_model_representation.id
_ihm_model_representation.name
_ihm_model_representation.details
1 foo 'foo details'
2 bar .
#
#
loop_
_ihm_model_representation_details.id
_ihm_model_representation_details.representation_id
_ihm_model_representation_details.entity_id
_ihm_model_representation_details.entity_description
_ihm_model_representation_details.entity_asym_id
_ihm_model_representation_details.entity_poly_segment_id
_ihm_model_representation_details.model_object_primitive
_ihm_model_representation_details.starting_model_id
_ihm_model_representation_details.model_mode
_ihm_model_representation_details.model_granularity
_ihm_model_representation_details.model_object_count
_ihm_model_representation_details.description
1 1 42 bar X 1 atomistic . rigid by-atom . .
2 1 42 bar X 2 sphere . flexible by-residue . .
3 2 42 bar X 1 gaussian . flexible multi-residue . .
4 2 42 bar X 2 other . rigid by-feature 3 'test segment'
#
""")

    def test_starting_model_dumper(self):
        """Test StartingModelDumper"""
        class TestStartingModel(ihm.startmodel.StartingModel):
            def get_atoms(self):
                asym = self.asym_unit
                return [ihm.model.Atom(asym_unit=asym, seq_id=1, atom_id='CA',
                                       type_symbol='C', x=-8.0, y=-5.0, z=91.0,
                                       biso=42.)]

            def get_seq_dif(self):
                return [ihm.startmodel.MSESeqDif(db_seq_id=5, seq_id=7),
                        ihm.startmodel.SeqDif(db_seq_id=6, seq_id=8,
                                              db_comp_id='LEU',
                                              details='LEU -> GLY')]

        system = ihm.System()
        e1 = ihm.Entity('A' * 6 + 'MG' + 'A' * 12, description='foo')
        system.entities.append(e1)
        asym = ihm.AsymUnit(e1, 'bar')
        system.asym_units.append(asym)
        loc = ihm.location.PDBLocation('1abc', '1.0', 'test details')
        dstemplate = ihm.dataset.PDBDataset(loc)
        loc = ihm.location.PDBLocation('2xyz', '1.0', 'test details')
        dstarget = ihm.dataset.PDBDataset(loc)
        ali = ihm.location.InputFileLocation(repo='foo', path='test.ali')
        script = ihm.location.WorkflowFileLocation(repo='foo', path='test.py')
        software = ihm.Software(name='test', classification='test code',
                                description='Some test program',
                                version=1, location='http://test.org')

        s1 = ihm.startmodel.Template(
            dataset=dstemplate, asym_id='C',
            seq_id_range=(-9, 0),  # 1,10 in IHM numbering
            template_seq_id_range=(101, 110),
            sequence_identity=30.)
        s2 = ihm.startmodel.Template(
            dataset=dstemplate, asym_id='D',
            seq_id_range=(-5, 2),  # 5,12 in IHM numbering
            template_seq_id_range=(201, 210),
            sequence_identity=ihm.startmodel.SequenceIdentity(40., None),
            alignment_file=ali)
        s3 = ihm.startmodel.Template(
            dataset=dstemplate, asym_id='D',
            seq_id_range=(-5, 2),  # 5,12 in IHM numbering
            template_seq_id_range=(201, 210),
            sequence_identity=ihm.startmodel.SequenceIdentity(ihm.unknown,
                                                              ihm.unknown),
            alignment_file=ali)

        sm = TestStartingModel(asym(1, 12), dstarget, 'A', [s1, s2, s3],
                               offset=10, script_file=script,
                               software=software)
        system.orphan_starting_models.append(sm)

        sm = TestStartingModel(asym(1, 15), dstarget, 'A', [],
                               description="test desc")
        system.orphan_starting_models.append(sm)

        e1._id = 42
        asym._id = 99
        dstemplate._id = 101
        dstarget._id = 102
        ali._id = 5
        script._id = 8
        software._id = 99
        # Assign and check segment IDs
        dumper = ihm.dumper._EntityPolySegmentDumper()
        dumper.finalize(system)
        out = _get_dumper_output(dumper, system)
        self.assertEqual(out, """#
loop_
_ihm_entity_poly_segment.id
_ihm_entity_poly_segment.entity_id
_ihm_entity_poly_segment.seq_id_begin
_ihm_entity_poly_segment.seq_id_end
_ihm_entity_poly_segment.comp_id_begin
_ihm_entity_poly_segment.comp_id_end
1 42 1 12 ALA ALA
2 42 1 15 ALA ALA
#
""")

        dumper = ihm.dumper._StartingModelDumper()
        dumper.finalize(system)  # assign IDs
        out = _get_dumper_output(dumper, system)
        self.assertEqual(out, """#
loop_
_ihm_starting_model_details.starting_model_id
_ihm_starting_model_details.entity_id
_ihm_starting_model_details.entity_description
_ihm_starting_model_details.asym_id
_ihm_starting_model_details.entity_poly_segment_id
_ihm_starting_model_details.starting_model_source
_ihm_starting_model_details.starting_model_auth_asym_id
_ihm_starting_model_details.starting_model_sequence_offset
_ihm_starting_model_details.dataset_list_id
_ihm_starting_model_details.description
1 42 foo 99 1 'experimental model' A 10 102 .
2 42 foo 99 2 'experimental model' A 0 102 'test desc'
#
#
loop_
_ihm_starting_computational_models.starting_model_id
_ihm_starting_computational_models.software_id
_ihm_starting_computational_models.script_file_id
1 99 8
#
#
loop_
_ihm_starting_comparative_models.id
_ihm_starting_comparative_models.starting_model_id
_ihm_starting_comparative_models.starting_model_auth_asym_id
_ihm_starting_comparative_models.starting_model_seq_id_begin
_ihm_starting_comparative_models.starting_model_seq_id_end
_ihm_starting_comparative_models.template_auth_asym_id
_ihm_starting_comparative_models.template_seq_id_begin
_ihm_starting_comparative_models.template_seq_id_end
_ihm_starting_comparative_models.template_sequence_identity
_ihm_starting_comparative_models.template_sequence_identity_denominator
_ihm_starting_comparative_models.template_dataset_list_id
_ihm_starting_comparative_models.alignment_file_id
1 1 A 1 10 C 101 110 30.000 1 101 .
2 1 A 5 12 D 201 210 40.000 . 101 5
3 1 A 5 12 D 201 210 ? ? 101 5
#
#
loop_
_ihm_starting_model_coord.starting_model_id
_ihm_starting_model_coord.group_PDB
_ihm_starting_model_coord.id
_ihm_starting_model_coord.type_symbol
_ihm_starting_model_coord.atom_id
_ihm_starting_model_coord.comp_id
_ihm_starting_model_coord.entity_id
_ihm_starting_model_coord.asym_id
_ihm_starting_model_coord.seq_id
_ihm_starting_model_coord.Cartn_x
_ihm_starting_model_coord.Cartn_y
_ihm_starting_model_coord.Cartn_z
_ihm_starting_model_coord.B_iso_or_equiv
_ihm_starting_model_coord.ordinal_id
1 ATOM 1 C CA ALA 42 99 1 -8.000 -5.000 91.000 42.000 1
2 ATOM 1 C CA ALA 42 99 1 -8.000 -5.000 91.000 42.000 2
#
#
loop_
_ihm_starting_model_seq_dif.id
_ihm_starting_model_seq_dif.entity_id
_ihm_starting_model_seq_dif.asym_id
_ihm_starting_model_seq_dif.seq_id
_ihm_starting_model_seq_dif.comp_id
_ihm_starting_model_seq_dif.starting_model_id
_ihm_starting_model_seq_dif.db_asym_id
_ihm_starting_model_seq_dif.db_seq_id
_ihm_starting_model_seq_dif.db_comp_id
_ihm_starting_model_seq_dif.details
1 42 99 7 MET 1 A 5 MSE 'Conversion of modified residue MSE to MET'
2 42 99 8 GLY 1 A 6 LEU 'LEU -> GLY'
3 42 99 7 MET 2 A 5 MSE 'Conversion of modified residue MSE to MET'
4 42 99 8 GLY 2 A 6 LEU 'LEU -> GLY'
#
""")

    def test_modeling_protocol(self):
        """Test ProtocolDumper"""
        class MockObject(object):
            pass
        system = ihm.System()
        p1 = ihm.protocol.Protocol('equilibration')
        assembly = ihm.Assembly(description='foo')
        assembly._id = 42
        dsg = MockObject()
        dsg._id = 99
        dsg2 = MockObject()
        dsg2._id = 101
        software = MockObject()
        software._id = 80
        script = MockObject()
        script._id = 90
        p1.steps.append(ihm.protocol.Step(
            assembly=assembly, dataset_group=dsg,
            method='Monte Carlo', num_models_begin=0,
            num_models_end=500, multi_scale=True, ensemble=True, name='s1'))
        p1.steps.append(ihm.protocol.Step(
            assembly=assembly, dataset_group=dsg,
            method='Replica exchange', num_models_begin=500,
            num_models_end=2000, multi_scale=True, ensemble=False))
        system.orphan_protocols.append(p1)

        p2 = ihm.protocol.Protocol('sampling')
        p2.steps.append(ihm.protocol.Step(
            assembly=assembly, dataset_group=dsg2,
            method='Replica exchange', num_models_begin=2000,
            num_models_end=1000, multi_scale=True,
            software=software, script_file=script,
            description='test step'))
        system.orphan_protocols.append(p2)

        dumper = ihm.dumper._ProtocolDumper()
        dumper.finalize(system)  # assign IDs
        out = _get_dumper_output(dumper, system)
        self.assertEqual(out, """#
loop_
_ihm_modeling_protocol.id
_ihm_modeling_protocol.protocol_name
_ihm_modeling_protocol.num_steps
1 equilibration 2
2 sampling 1
#
#
loop_
_ihm_modeling_protocol_details.id
_ihm_modeling_protocol_details.protocol_id
_ihm_modeling_protocol_details.step_id
_ihm_modeling_protocol_details.struct_assembly_id
_ihm_modeling_protocol_details.dataset_group_id
_ihm_modeling_protocol_details.step_name
_ihm_modeling_protocol_details.step_method
_ihm_modeling_protocol_details.num_models_begin
_ihm_modeling_protocol_details.num_models_end
_ihm_modeling_protocol_details.multi_scale_flag
_ihm_modeling_protocol_details.multi_state_flag
_ihm_modeling_protocol_details.ordered_flag
_ihm_modeling_protocol_details.ensemble_flag
_ihm_modeling_protocol_details.software_id
_ihm_modeling_protocol_details.script_file_id
_ihm_modeling_protocol_details.description
1 1 1 42 99 s1 'Monte Carlo' 0 500 YES NO NO YES . . .
2 1 2 42 99 . 'Replica exchange' 500 2000 YES NO NO NO . . .
3 2 1 42 101 . 'Replica exchange' 2000 1000 YES NO NO NO 80 90 'test step'
#
""")

    def test_post_process(self):
        """Test PostProcessDumper"""
        class MockObject(object):
            pass
        system = ihm.System()
        p1 = ihm.protocol.Protocol('refinement')
        system.orphan_protocols.append(p1)

        a1 = ihm.analysis.Analysis()
        a1.steps.append(ihm.analysis.EmptyStep())
        a2 = ihm.analysis.Analysis()
        a2.steps.append(ihm.analysis.FilterStep(
            feature='energy/score', num_models_begin=1000,
            num_models_end=200))
        a2.steps.append(ihm.analysis.ClusterStep(
            feature='RMSD', num_models_begin=200, num_models_end=42))
        asmb1 = MockObject()
        asmb1._id = 101
        dg1 = MockObject()
        dg1._id = 301
        software = MockObject()
        software._id = 401
        script = MockObject()
        script._id = 501
        a2.steps.append(ihm.analysis.ValidationStep(
            feature='energy/score', num_models_begin=42,
            num_models_end=42, assembly=asmb1, dataset_group=dg1,
            software=software, script_file=script, details='test step'))
        p1.analyses.extend((a1, a2))

        dumper = ihm.dumper._ProtocolDumper()
        dumper.finalize(system)  # assign protocol IDs

        dumper = ihm.dumper._PostProcessDumper()
        dumper.finalize(system)  # assign analysis IDs

        out = _get_dumper_output(dumper, system)
        self.assertEqual(out, """#
loop_
_ihm_modeling_post_process.id
_ihm_modeling_post_process.protocol_id
_ihm_modeling_post_process.analysis_id
_ihm_modeling_post_process.step_id
_ihm_modeling_post_process.type
_ihm_modeling_post_process.feature
_ihm_modeling_post_process.num_models_begin
_ihm_modeling_post_process.num_models_end
_ihm_modeling_post_process.struct_assembly_id
_ihm_modeling_post_process.dataset_group_id
_ihm_modeling_post_process.software_id
_ihm_modeling_post_process.script_file_id
_ihm_modeling_post_process.details
1 1 1 1 none none . . . . . . .
2 1 2 1 filter energy/score 1000 200 . . . . .
3 1 2 2 cluster RMSD 200 42 . . . . .
4 1 2 3 validation energy/score 42 42 101 301 401 501 'test step'
#
""")

    def test_model_dumper(self):
        """Test ModelDumper"""
        class MockObject(object):
            pass
        system = ihm.System()
        state = ihm.model.State()
        system.state_groups.append(ihm.model.StateGroup([state]))
        protocol = MockObject()
        protocol._id = 42
        assembly = ihm.Assembly()
        assembly._id = 99
        representation = ihm.representation.Representation()
        representation._id = 32
        model = ihm.model.Model(assembly=assembly, protocol=protocol,
                                representation=representation,
                                name='test model')
        model2 = ihm.model.Model(assembly=assembly, protocol=protocol,
                                 representation=representation,
                                 name='test model2')
        model3 = ihm.model.Model(assembly=assembly, protocol=protocol,
                                 representation=representation,
                                 name='test model3')
        # Existing IDs should be overwritten
        model3._id = 999
        # Group contains multiple copies of model - should be pruned on output
        group = ihm.model.ModelGroup([model, model, model2], name='Group1')
        state.append(group)
        group2 = ihm.model.ModelGroup([model3], name='Group 2')
        state.append(group2)

        dumper = ihm.dumper._ModelDumper()
        dumper.finalize(system)  # assign model/group IDs

        out = _get_dumper_output(dumper, system)
        self.assertEqual(out, """#
loop_
_ihm_model_list.model_id
_ihm_model_list.model_name
_ihm_model_list.assembly_id
_ihm_model_list.protocol_id
_ihm_model_list.representation_id
1 'test model' 99 42 32
2 'test model2' 99 42 32
3 'test model3' 99 42 32
#
#
loop_
_ihm_model_group.id
_ihm_model_group.name
_ihm_model_group.details
1 Group1 .
2 'Group 2' .
#
#
loop_
_ihm_model_group_link.group_id
_ihm_model_group_link.model_id
1 1
1 2
2 3
#
""")

    def _make_test_model(self, water=False):
        class MockObject(object):
            pass
        system = ihm.System()
        state = ihm.model.State()
        system.state_groups.append(ihm.model.StateGroup([state]))
        if water:
            e1 = ihm.Entity([ihm.WaterChemComp()])
        else:
            e1 = ihm.Entity('ACGT')
        e1._id = 9
        system.entities.append(e1)
        if water:
            asym = ihm.WaterAsymUnit(e1, number=3, details='foo')
        else:
            asym = ihm.AsymUnit(e1, 'foo')
        asym._id = 'X'
        system.asym_units.append(asym)
        protocol = MockObject()
        protocol._id = 42
        assembly = ihm.Assembly([asym])
        assembly._id = 99
        s = ihm.representation.ResidueSegment(asym, True, 'sphere')
        representation = ihm.representation.Representation([s])
        representation._id = 32
        model = ihm.model.Model(assembly=assembly, protocol=protocol,
                                representation=representation,
                                name='test model')

        group = ihm.model.ModelGroup([model])
        state.append(group)
        return system, model, asym

    def test_range_checker_asmb_asym(self):
        """Test RangeChecker class checking assembly asym ID match"""
        system, model, asym = self._make_test_model()
        asym2 = ihm.AsymUnit(asym.entity, 'bar')
        asym2._id = 'Y'
        system.asym_units.append(asym2)
        # Handle multiple ranges for a given asym
        model.assembly.append(asym(1, 2))
        # RangeChecker should ignore entities in the assembly
        model.assembly.append(asym.entity)

        # Everything is represented
        for a in asym, asym2:
            s = ihm.representation.AtomicSegment(a, rigid=True)
            model.representation.append(s)
            s = ihm.representation.FeatureSegment(a, rigid=False,
                                                  primitive='sphere', count=2)
            model.representation.append(s)

        rngcheck = ihm.dumper._RangeChecker(model)
        # Atom is OK (good asym)
        atom = ihm.model.Atom(asym_unit=asym, seq_id=1, atom_id='C',
                              type_symbol='C', x=1.0, y=2.0, z=3.0)
        rngcheck(atom)
        # Sphere is OK (good asym)
        sphere = ihm.model.Sphere(asym_unit=asym, seq_id_range=(1, 2),
                                  x=1.0, y=2.0, z=3.0, radius=4.0)
        rngcheck(sphere)

        # Atom is not OK (bad asym)
        atom = ihm.model.Atom(asym_unit=asym2, seq_id=1, atom_id='C',
                              type_symbol='C', x=1.0, y=2.0, z=3.0)
        self.assertRaises(ValueError, rngcheck, atom)

        # Sphere is not OK (bad asym)
        sphere = ihm.model.Sphere(asym_unit=asym2, seq_id_range=(1, 2),
                                  x=1.0, y=2.0, z=3.0, radius=4.0)
        self.assertRaises(ValueError, rngcheck, sphere)

    def test_range_checker_asmb_seq_id(self):
        """Test RangeChecker class checking assembly seq_id range"""
        system, model, asym = self._make_test_model()
        # Only part of asym is in the assembly
        asmb = ihm.Assembly([asym(1, 2)])
        model.assembly = asmb

        # Everything is represented
        s = ihm.representation.AtomicSegment(asym, rigid=True)
        model.representation.append(s)
        s = ihm.representation.FeatureSegment(asym, rigid=False,
                                              primitive='sphere', count=2)
        model.representation.append(s)

        rngcheck = ihm.dumper._RangeChecker(model)
        self.assertIsNone(rngcheck._last_asmb_range_matched)
        self.assertIsNone(rngcheck._last_asmb_asym_matched)
        # Atom is OK (good range)
        atom = ihm.model.Atom(asym_unit=asym, seq_id=1, atom_id='C',
                              type_symbol='C', x=1.0, y=2.0, z=3.0)
        rngcheck(atom)
        # Cache should now be set
        self.assertEqual(rngcheck._last_asmb_range_matched, (1, 2))
        self.assertEqual(rngcheck._last_asmb_asym_matched, 'X')
        # 2nd check with same seq_id should use the cache
        atom = ihm.model.Atom(asym_unit=asym, seq_id=1, atom_id='CA',
                              type_symbol='C', x=1.0, y=2.0, z=3.0)
        rngcheck(atom)
        # Sphere is OK (good range)
        sphere = ihm.model.Sphere(asym_unit=asym, seq_id_range=(1, 2),
                                  x=1.0, y=2.0, z=3.0, radius=4.0)
        rngcheck(sphere)

        # Atom is not OK (bad range)
        atom = ihm.model.Atom(asym_unit=asym, seq_id=10, atom_id='C',
                              type_symbol='C', x=1.0, y=2.0, z=3.0)
        self.assertRaises(ValueError, rngcheck, atom)

        # Sphere is not OK (bad range)
        sphere = ihm.model.Sphere(asym_unit=asym, seq_id_range=(1, 10),
                                  x=1.0, y=2.0, z=3.0, radius=4.0)
        self.assertRaises(ValueError, rngcheck, sphere)

    def test_range_checker_duplicate_atoms(self):
        """Test RangeChecker class checking duplicate atoms"""
        system, model, asym = self._make_test_model()
        asmb = ihm.Assembly([asym])
        model.assembly = asmb

        # Everything is represented
        s = ihm.representation.AtomicSegment(asym, rigid=True)
        model.representation.append(s)

        rngcheck = ihm.dumper._RangeChecker(model)
        atom = ihm.model.Atom(asym_unit=asym, seq_id=1, atom_id='CA',
                              type_symbol='C', x=1.0, y=2.0, z=3.0)
        rngcheck(atom)
        # Error to write another atom with same atom_id to same seq_id
        atom = ihm.model.Atom(asym_unit=asym, seq_id=1, atom_id='CA',
                              type_symbol='C', x=1.0, y=2.0, z=3.0)
        self.assertRaises(ValueError, rngcheck, atom)

    def test_range_checker_duplicate_atoms_water(self):
        """Test RangeChecker class checking duplicate water atoms"""
        system, model, asym = self._make_test_model(water=True)
        asmb = ihm.Assembly([asym])
        model.assembly = asmb

        # Everything is represented
        s = ihm.representation.AtomicSegment(asym, rigid=True)
        model.representation.append(s)

        rngcheck = ihm.dumper._RangeChecker(model)
        atom = ihm.model.Atom(asym_unit=asym, seq_id=1, atom_id='O',
                              type_symbol='O', x=1.0, y=2.0, z=3.0, het=True)
        rngcheck(atom)
        atom = ihm.model.Atom(asym_unit=asym, seq_id=2, atom_id='O',
                              type_symbol='O', x=1.0, y=2.0, z=3.0, het=True)
        rngcheck(atom)
        atom = ihm.model.Atom(asym_unit=asym, seq_id=2, atom_id='O',
                              type_symbol='O', x=1.0, y=2.0, z=3.0, het=True)
        self.assertRaises(ValueError, rngcheck, atom)

    def test_range_checker_repr_asym(self):
        """Test RangeChecker class checking representation asym ID match"""
        system, model, asym = self._make_test_model()
        asym2 = ihm.AsymUnit(asym.entity, 'bar')
        asym2._id = 'Y'
        system.asym_units.append(asym2)
        model.assembly.append(asym2)

        # Add multiple representation segments for asym
        s = ihm.representation.AtomicSegment(asym(1, 2), rigid=True)
        model.representation.append(s)
        s = ihm.representation.FeatureSegment(asym, rigid=False,
                                              primitive='sphere', count=2)
        model.representation.append(s)

        rngcheck = ihm.dumper._RangeChecker(model)
        # Atom is OK (good asym)
        atom = ihm.model.Atom(asym_unit=asym, seq_id=1, atom_id='C',
                              type_symbol='C', x=1.0, y=2.0, z=3.0)
        rngcheck(atom)
        # Sphere is OK (good asym)
        sphere = ihm.model.Sphere(asym_unit=asym, seq_id_range=(1, 2),
                                  x=1.0, y=2.0, z=3.0, radius=4.0)
        rngcheck(sphere)

        # Atom is not OK (bad asym)
        atom = ihm.model.Atom(asym_unit=asym2, seq_id=1, atom_id='C',
                              type_symbol='C', x=1.0, y=2.0, z=3.0)
        self.assertRaises(ValueError, rngcheck, atom)

        # Sphere is not OK (bad asym)
        sphere = ihm.model.Sphere(asym_unit=asym2, seq_id_range=(1, 2),
                                  x=1.0, y=2.0, z=3.0, radius=4.0)
        self.assertRaises(ValueError, rngcheck, sphere)

    def test_range_checker_repr_seq_id(self):
        """Test RangeChecker class checking representation seq_id range"""
        system, model, asym = self._make_test_model()
        asym2 = ihm.AsymUnit(asym.entity, 'bar')
        asym2._id = 'Y'
        system.asym_units.append(asym2)
        model.assembly.append(asym2)

        heme = ihm.NonPolymerChemComp("HEM", name='heme',
                                      formula='C34 H32 Fe N4 O4')
        entity_heme = ihm.Entity([heme], description='Heme')
        entity_heme._id = 99
        system.entities.append(entity_heme)
        asym_nonpol = ihm.AsymUnit(entity_heme, 'baz')
        asym_nonpol._id = 'Z'
        system.asym_units.append(asym_nonpol)
        model.assembly.append(asym_nonpol)

        # Add multiple representation segments for asym2
        s = ihm.representation.AtomicSegment(asym2(1, 2), rigid=True)
        model.representation.append(s)
        s = ihm.representation.FeatureSegment(asym2(1, 2), rigid=False,
                                              primitive='sphere', count=2)
        model.representation.append(s)

        s = ihm.representation.AtomicSegment(asym_nonpol, rigid=True)
        model.representation.append(s)

        rngcheck = ihm.dumper._RangeChecker(model)
        self.assertIsNone(rngcheck._last_repr_segment_matched)
        # Atom is OK (good range)
        atom = ihm.model.Atom(asym_unit=asym2, seq_id=1, atom_id='C',
                              type_symbol='C', x=1.0, y=2.0, z=3.0)
        rngcheck(atom)
        # Cache should now be set
        self.assertEqual(
            rngcheck._last_repr_segment_matched.asym_unit.seq_id_range, (1, 2))
        # 2nd check with same seq_id should use the cache
        atom = ihm.model.Atom(asym_unit=asym2, seq_id=1, atom_id='CA',
                              type_symbol='C', x=1.0, y=2.0, z=3.0)
        rngcheck(atom)
        # Sphere is OK (good range)
        sphere = ihm.model.Sphere(asym_unit=asym2, seq_id_range=(1, 2),
                                  x=1.0, y=2.0, z=3.0, radius=4.0)
        rngcheck(sphere)

        # Atom is not OK (bad range)
        atom = ihm.model.Atom(asym_unit=asym2, seq_id=4, atom_id='C',
                              type_symbol='C', x=1.0, y=2.0, z=3.0)
        self.assertRaises(ValueError, rngcheck, atom)

        # Sphere is not OK (bad range)
        sphere = ihm.model.Sphere(asym_unit=asym2, seq_id_range=(1, 4),
                                  x=1.0, y=2.0, z=3.0, radius=4.0)
        self.assertRaises(ValueError, rngcheck, sphere)

        # Atom in a nonpolymer must have no seq_id
        atom = ihm.model.Atom(asym_unit=asym_nonpol, seq_id=None, atom_id='C',
                              type_symbol='C', x=1.0, y=2.0, z=3.0)
        rngcheck(atom)
        atom = ihm.model.Atom(asym_unit=asym2, seq_id=None, atom_id='C',
                              type_symbol='C', x=1.0, y=2.0, z=3.0)
        self.assertRaises(ValueError, rngcheck, atom)
        atom = ihm.model.Atom(asym_unit=asym_nonpol, seq_id=1, atom_id='C',
                              type_symbol='C', x=1.0, y=2.0, z=3.0)
        self.assertRaises(ValueError, rngcheck, atom)

    def test_range_checker_repr_type_atomic(self):
        """Test RangeChecker class type checking against AtomicSegments"""
        system, model, asym = self._make_test_model()
        # Replace test model's residue representation with atomic
        s = ihm.representation.AtomicSegment(asym, rigid=False)
        model.representation = ihm.representation.Representation([s])

        rngcheck = ihm.dumper._RangeChecker(model)

        # Atom is OK
        atom = ihm.model.Atom(asym_unit=asym, seq_id=1, atom_id='C',
                              type_symbol='C', x=1.0, y=2.0, z=3.0)
        rngcheck(atom)

        # Sphere is not OK
        sphere = ihm.model.Sphere(asym_unit=asym, seq_id_range=(1, 1),
                                  x=1.0, y=2.0, z=3.0, radius=4.0)
        self.assertRaises(ValueError, rngcheck, sphere)

    def test_range_checker_repr_type_residue(self):
        """Test RangeChecker class type checking against ResidueSegments"""
        system, model, asym = self._make_test_model()
        # Test model already has ResidueSegment representation

        rngcheck = ihm.dumper._RangeChecker(model)

        # Atom is not OK
        atom = ihm.model.Atom(asym_unit=asym, seq_id=1, atom_id='C',
                              type_symbol='C', x=1.0, y=2.0, z=3.0)
        self.assertRaises(ValueError, rngcheck, atom)

        # Multi-residue Sphere is not OK
        sphere = ihm.model.Sphere(asym_unit=asym, seq_id_range=(1, 2),
                                  x=1.0, y=2.0, z=3.0, radius=4.0)
        self.assertRaises(ValueError, rngcheck, sphere)

        # Single-residue Sphere is OK
        sphere = ihm.model.Sphere(asym_unit=asym, seq_id_range=(1, 1),
                                  x=1.0, y=2.0, z=3.0, radius=4.0)
        rngcheck(sphere)

    def test_range_checker_repr_type_multi_residue(self):
        """Test RangeChecker class type checking against
           MultiResidueSegments"""
        system, model, asym = self._make_test_model()
        # Replace test model's residue representation with multi-residue
        s = ihm.representation.MultiResidueSegment(asym, rigid=False,
                                                   primitive='sphere')
        model.representation = ihm.representation.Representation([s])

        rngcheck = ihm.dumper._RangeChecker(model)

        # Atom is not OK
        atom = ihm.model.Atom(asym_unit=asym, seq_id=1, atom_id='C',
                              type_symbol='C', x=1.0, y=2.0, z=3.0)
        self.assertRaises(ValueError, rngcheck, atom)

        # Sphere is OK if it matches the asym range exactly
        sphere = ihm.model.Sphere(asym_unit=asym, seq_id_range=(1, 4),
                                  x=1.0, y=2.0, z=3.0, radius=4.0)
        rngcheck(sphere)

        sphere = ihm.model.Sphere(asym_unit=asym, seq_id_range=(1, 2),
                                  x=1.0, y=2.0, z=3.0, radius=4.0)
        self.assertRaises(ValueError, rngcheck, sphere)

    def test_range_checker_repr_type_feature(self):
        """Test RangeChecker class type checking against FeatureSegments"""
        system, model, asym = self._make_test_model()
        # Replace test model's residue representation with feature
        s = ihm.representation.FeatureSegment(asym, rigid=False,
                                              primitive='sphere', count=2)
        model.representation = ihm.representation.Representation([s])

        rngcheck = ihm.dumper._RangeChecker(model)

        # Atom is not OK
        atom = ihm.model.Atom(asym_unit=asym, seq_id=1, atom_id='C',
                              type_symbol='C', x=1.0, y=2.0, z=3.0)
        self.assertRaises(ValueError, rngcheck, atom)

        # Sphere is OK if it falls entirely within the segment range
        sphere = ihm.model.Sphere(asym_unit=asym, seq_id_range=(1, 2),
                                  x=1.0, y=2.0, z=3.0, radius=4.0)
        rngcheck(sphere)

        sphere = ihm.model.Sphere(asym_unit=asym, seq_id_range=(1, 20),
                                  x=1.0, y=2.0, z=3.0, radius=4.0)
        self.assertRaises(ValueError, rngcheck, sphere)

    def test_model_dumper_spheres(self):
        """Test ModelDumper with spheres"""
        system, model, asym = self._make_test_model()

        # Replace test model's residue representation with feature
        s = ihm.representation.FeatureSegment(asym, rigid=False,
                                              primitive='sphere', count=2)
        r = ihm.representation.Representation([s])
        r._id = 32
        model.representation = r

        model._spheres = [ihm.model.Sphere(asym_unit=asym,
                                           seq_id_range=(1, 3), x=1.0,
                                           y=2.0, z=3.0, radius=4.0),
                          ihm.model.Sphere(asym_unit=asym,
                                           seq_id_range=(4, 4), x=4.0,
                                           y=5.0, z=6.0, radius=1.0, rmsf=8.0)]

        dumper = ihm.dumper._ModelDumper()
        dumper.finalize(system)  # assign model/group IDs

        out = _get_dumper_output(dumper, system)
        self.assertEqual(out, """#
loop_
_ihm_model_list.model_id
_ihm_model_list.model_name
_ihm_model_list.assembly_id
_ihm_model_list.protocol_id
_ihm_model_list.representation_id
1 'test model' 99 42 32
#
#
loop_
_ihm_model_group.id
_ihm_model_group.name
_ihm_model_group.details
1 . .
#
#
loop_
_ihm_model_group_link.group_id
_ihm_model_group_link.model_id
1 1
#
#
loop_
_ihm_sphere_obj_site.id
_ihm_sphere_obj_site.entity_id
_ihm_sphere_obj_site.seq_id_begin
_ihm_sphere_obj_site.seq_id_end
_ihm_sphere_obj_site.asym_id
_ihm_sphere_obj_site.Cartn_x
_ihm_sphere_obj_site.Cartn_y
_ihm_sphere_obj_site.Cartn_z
_ihm_sphere_obj_site.object_radius
_ihm_sphere_obj_site.rmsf
_ihm_sphere_obj_site.model_id
1 9 1 3 X 1.000 2.000 3.000 4.000 . 1
2 9 4 4 X 4.000 5.000 6.000 1.000 8.000 1
#
""")

    def test_model_dumper_atoms(self):
        """Test ModelDumper with atoms"""
        system, model, asym = self._make_test_model()

        # Replace test model's residue representation with atomic
        s = ihm.representation.AtomicSegment(asym, rigid=False)
        r = ihm.representation.Representation([s])
        r._id = 32
        model.representation = r

        model._atoms = [ihm.model.Atom(asym_unit=asym, seq_id=1, atom_id='C',
                                       type_symbol='C', x=1.0, y=2.0, z=3.0),
                        ihm.model.Atom(asym_unit=asym, seq_id=1, atom_id='CA',
                                       type_symbol='C', x=10.0, y=20.0, z=30.0,
                                       het=True),
                        ihm.model.Atom(asym_unit=asym, seq_id=2, atom_id='N',
                                       type_symbol='N', x=4.0, y=5.0, z=6.0,
                                       biso=42.0, occupancy=0.2)]

        dumper = ihm.dumper._ModelDumper()
        dumper.finalize(system)  # assign model/group IDs

        # With auth_seq_id == seq_id
        out = _get_dumper_output(dumper, system)
        self.assertEqual(out, """#
loop_
_ihm_model_list.model_id
_ihm_model_list.model_name
_ihm_model_list.assembly_id
_ihm_model_list.protocol_id
_ihm_model_list.representation_id
1 'test model' 99 42 32
#
#
loop_
_ihm_model_group.id
_ihm_model_group.name
_ihm_model_group.details
1 . .
#
#
loop_
_ihm_model_group_link.group_id
_ihm_model_group_link.model_id
1 1
#
#
loop_
_atom_site.group_PDB
_atom_site.id
_atom_site.type_symbol
_atom_site.label_atom_id
_atom_site.label_alt_id
_atom_site.label_comp_id
_atom_site.label_seq_id
_atom_site.auth_seq_id
_atom_site.pdbx_PDB_ins_code
_atom_site.label_asym_id
_atom_site.Cartn_x
_atom_site.Cartn_y
_atom_site.Cartn_z
_atom_site.occupancy
_atom_site.label_entity_id
_atom_site.auth_asym_id
_atom_site.B_iso_or_equiv
_atom_site.pdbx_PDB_model_num
_atom_site.ihm_model_id
ATOM 1 C C . ALA 1 1 ? X 1.000 2.000 3.000 . 9 X . 1 1
HETATM 2 C CA . ALA 1 1 ? X 10.000 20.000 30.000 . 9 X . 1 1
ATOM 3 N N . CYS 2 2 ? X 4.000 5.000 6.000 0.200 9 X 42.000 1 1
#
#
loop_
_atom_type.symbol
C
N
#
""")
        # Test dump_atoms with add_ihm=False
        fh = StringIO()
        writer = ihm.format.CifWriter(fh)
        dumper.dump_atoms(system, writer, add_ihm=False)
        self.assertNotIn('ihm_model_id', fh.getvalue())

        # With auth_seq_id == seq_id-1
        asym.auth_seq_id_map = -1
        out = _get_dumper_output(dumper, system)
        self.assertEqual(
            out.split('\n')[43:46:2],
            ["ATOM 1 C C . ALA 1 0 ? X 1.000 2.000 3.000 . 9 X . 1 1",
             "ATOM 3 N N . CYS 2 1 ? X 4.000 5.000 6.000 "
             "0.200 9 X 42.000 1 1"])

        # With auth_seq_id map
        asym.auth_seq_id_map = {1: 42, 2: 99}
        out = _get_dumper_output(dumper, system)
        self.assertEqual(
            out.split('\n')[43:46:2],
            ["ATOM 1 C C . ALA 1 42 ? X 1.000 2.000 3.000 . 9 X . 1 1",
             "ATOM 3 N N . CYS 2 99 ? X 4.000 5.000 6.000 "
             "0.200 9 X 42.000 1 1"])

    def test_model_dumper_water_atoms(self):
        """Test ModelDumper with water atoms"""
        system, model, asym = self._make_test_model(water=True)

        # Replace test model's residue representation with atomic
        s = ihm.representation.AtomicSegment(asym, rigid=False)
        r = ihm.representation.Representation([s])
        r._id = 32
        model.representation = r

        # No mapping for third water, so will get auth_seq_id=3
        asym.auth_seq_id_map = {1: 42, 2: 99}

        model._atoms = [ihm.model.Atom(asym_unit=asym, seq_id=1, atom_id='O',
                                       type_symbol='O', het=True,
                                       x=1.0, y=2.0, z=3.0),
                        ihm.model.Atom(asym_unit=asym, seq_id=2, atom_id='O',
                                       type_symbol='O', het=True,
                                       x=4.0, y=5.0, z=6.0),
                        ihm.model.Atom(asym_unit=asym, seq_id=3, atom_id='O',
                                       type_symbol='O', het=True,
                                       x=7.0, y=8.0, z=9.0)]

        dumper = ihm.dumper._ModelDumper()
        dumper.finalize(system)  # assign model/group IDs

        out = _get_dumper_output(dumper, system)
        self.assertEqual(
            out.split('\n')[43:46],
            ['HETATM 1 O O . HOH . 42 ? X 1.000 2.000 3.000 . 9 X . 1 1',
             'HETATM 2 O O . HOH . 99 ? X 4.000 5.000 6.000 . 9 X . 1 1',
             'HETATM 3 O O . HOH . 3 ? X 7.000 8.000 9.000 . 9 X . 1 1'])

    def test_ensemble_dumper(self):
        """Test EnsembleDumper"""
        class MockObject(object):
            pass
        pp = MockObject()
        pp._id = 99
        system = ihm.System()
        m1 = ihm.model.Model(assembly='a1', protocol='p1', representation='r1')
        m2 = ihm.model.Model(assembly='a2', protocol='p2', representation='r2')
        group = ihm.model.ModelGroup([m1, m2])
        group._id = 42

        e1 = ihm.model.Ensemble(model_group=group, num_models=10,
                                post_process=pp, name='cluster1',
                                clustering_method='Hierarchical',
                                clustering_feature='RMSD',
                                precision=4.2, superimposed=True)
        loc = ihm.location.OutputFileLocation(repo='foo', path='bar')
        loc._id = 3
        e2 = ihm.model.Ensemble(model_group=group, num_models=10,
                                file=loc, details='test details')

        ss1 = ihm.model.IndependentSubsample(name='ss1', num_models=5)
        ss2 = ihm.model.IndependentSubsample(name='ss2', num_models=5,
                                             model_group=group, file=loc)
        ss3 = ihm.model.RandomSubsample(name='ss3', num_models=5)
        e2.subsamples.extend((ss1, ss2, ss3))
        system.ensembles.extend((e1, e2))

        dumper = ihm.dumper._EnsembleDumper()
        dumper.finalize(system)  # assign IDs

        # Should raise an error since ss3 is not the same type as ss1/ss2
        self.assertRaises(TypeError, _get_dumper_output, dumper, system)
        del e2.subsamples[2]

        out = _get_dumper_output(dumper, system)
        self.assertEqual(out, """#
loop_
_ihm_ensemble_info.ensemble_id
_ihm_ensemble_info.ensemble_name
_ihm_ensemble_info.post_process_id
_ihm_ensemble_info.model_group_id
_ihm_ensemble_info.ensemble_clustering_method
_ihm_ensemble_info.ensemble_clustering_feature
_ihm_ensemble_info.num_ensemble_models
_ihm_ensemble_info.num_ensemble_models_deposited
_ihm_ensemble_info.ensemble_precision_value
_ihm_ensemble_info.ensemble_file_id
_ihm_ensemble_info.details
_ihm_ensemble_info.model_group_superimposed_flag
_ihm_ensemble_info.sub_sample_flag
_ihm_ensemble_info.sub_sampling_type
1 cluster1 99 42 Hierarchical RMSD 10 2 4.200 . . YES NO .
2 . . 42 . . 10 2 . 3 'test details' . YES independent
#
#
loop_
_ihm_ensemble_sub_sample.id
_ihm_ensemble_sub_sample.name
_ihm_ensemble_sub_sample.ensemble_id
_ihm_ensemble_sub_sample.num_models
_ihm_ensemble_sub_sample.num_models_deposited
_ihm_ensemble_sub_sample.model_group_id
_ihm_ensemble_sub_sample.file_id
1 ss1 2 5 0 . .
2 ss2 2 5 2 42 3
#
""")

    def test_density_dumper(self):
        """Test DensityDumper"""
        class MockObject(object):
            pass
        system = ihm.System()
        e1 = ihm.Entity('AHCD')
        e1._id = 9
        asym = ihm.AsymUnit(e1)
        asym._id = 'X'

        group = MockObject()
        group._id = 42
        ens = ihm.model.Ensemble(model_group=group, num_models=10)

        loc = ihm.location.OutputFileLocation(repo='foo', path='bar')
        loc._id = 3
        ens.densities.append(ihm.model.LocalizationDensity(loc, asym(1, 2)))
        ens.densities.append(ihm.model.LocalizationDensity(loc, asym))
        ens._id = 5
        system.ensembles.append(ens)

        # Assign segment IDs
        ihm.dumper._EntityPolySegmentDumper().finalize(system)

        dumper = ihm.dumper._DensityDumper()
        dumper.finalize(system)  # assign IDs

        out = _get_dumper_output(dumper, system)
        self.assertEqual(out, """#
loop_
_ihm_localization_density_files.id
_ihm_localization_density_files.file_id
_ihm_localization_density_files.ensemble_id
_ihm_localization_density_files.entity_id
_ihm_localization_density_files.asym_id
_ihm_localization_density_files.entity_poly_segment_id
1 3 5 9 X 1
2 3 5 9 X 2
#
""")

    def test_entity_poly_segment_dumper(self):
        """Test EntityPolySegmentDumper"""
        system = ihm.System()
        e1 = ihm.Entity('AHCD')
        e2 = ihm.Entity('ACG')
        e3 = ihm.Entity([ihm.NonPolymerChemComp('HEM')])
        a1 = ihm.AsymUnit(e1)
        a1._id = 'X'
        system.entities.extend((e1, e2, e3))
        system.asym_units.append(a1)
        res1 = e2.residue(1)
        res2 = e2.residue(2)
        system.orphan_features.append(ihm.restraint.ResidueFeature([e2]))
        system.orphan_features.append(ihm.restraint.ResidueFeature([res2]))
        system.orphan_features.append(ihm.restraint.NonPolyFeature([e3]))

        system._make_complete_assembly()

        ihm.dumper._EntityDumper().finalize(system)  # assign entity IDs

        dumper = ihm.dumper._EntityPolySegmentDumper()
        dumper.finalize(system)  # assign IDs

        # e1 isn't directly used in anything (a1 is used instead, in the
        # assembly) so should have no range ID
        self.assertFalse(hasattr(e1, '_range_id'))
        self.assertEqual(a1._range_id, 1)
        # e2 is use, in a ResidueFeature, so should have a range ID
        self.assertEqual(e2._range_id, 2)
        # non-polymers don't have ranges
        self.assertEqual(e3._range_id, None)
        # res2 should have been assigned a range, but not res1
        self.assertFalse(hasattr(res1, '_range_id'))
        self.assertEqual(res2._range_id, 3)

        out = _get_dumper_output(dumper, system)
        self.assertEqual(out, """#
loop_
_ihm_entity_poly_segment.id
_ihm_entity_poly_segment.entity_id
_ihm_entity_poly_segment.seq_id_begin
_ihm_entity_poly_segment.seq_id_end
_ihm_entity_poly_segment.comp_id_begin
_ihm_entity_poly_segment.comp_id_end
1 1 1 4 ALA ASP
2 2 1 3 ALA GLY
3 2 2 2 CYS CYS
#
""")

    def test_single_state(self):
        """Test MultiStateDumper with a single state"""
        system = ihm.System()
        state = ihm.model.State()
        system.state_groups.append(ihm.model.StateGroup([state]))

        dumper = ihm.dumper._MultiStateDumper()
        dumper.finalize(system)  # assign IDs

        out = _get_dumper_output(dumper, system)
        self.assertEqual(out, "")

    def test_multi_state(self):
        """Test MultiStateDumper with multiple states"""
        system = ihm.System()
        sg1 = ihm.model.StateGroup()
        sg2 = ihm.model.StateGroup()
        system.state_groups.extend((sg1, sg2))

        state1 = ihm.model.State(type='complex formation', name='unbound',
                                 experiment_type="Fraction of bulk",
                                 details="Unbound molecule 1")
        state1.append(ihm.model.ModelGroup(name="group1"))
        state1.append(ihm.model.ModelGroup(name="group2"))

        state2 = ihm.model.State(type='complex formation', name='bound',
                                 experiment_type="Fraction of bulk",
                                 details="Unbound molecule 2")
        state2.append(ihm.model.ModelGroup(name="group3"))
        sg1.extend((state1, state2))

        state3 = ihm.model.State(population_fraction=0.4)
        state3.append(ihm.model.ModelGroup(name="group4"))
        sg2.append(state3)

        dumper = ihm.dumper._ModelDumper()
        dumper.finalize(system)  # assign model group IDs

        dumper = ihm.dumper._MultiStateDumper()
        dumper.finalize(system)  # assign IDs

        out = _get_dumper_output(dumper, system)
        self.assertEqual(out, """#
loop_
_ihm_multi_state_modeling.state_id
_ihm_multi_state_modeling.state_group_id
_ihm_multi_state_modeling.population_fraction
_ihm_multi_state_modeling.state_type
_ihm_multi_state_modeling.state_name
_ihm_multi_state_modeling.experiment_type
_ihm_multi_state_modeling.details
1 1 . 'complex formation' unbound 'Fraction of bulk' 'Unbound molecule 1'
2 1 . 'complex formation' bound 'Fraction of bulk' 'Unbound molecule 2'
3 2 0.400 . . . .
#
#
loop_
_ihm_multi_state_model_group_link.state_id
_ihm_multi_state_model_group_link.model_group_id
1 1
1 2
2 3
3 4
#
""")

    def test_orphan_model_groups(self):
        """Test detection of ModelGroups not in States"""
        system = ihm.System()
        m1 = ihm.model.Model(assembly='a1', protocol='p1', representation='r1')
        group = ihm.model.ModelGroup([m1])
        group._id = 42

        e1 = ihm.model.Ensemble(model_group=group, num_models=10,
                                post_process=None, name='cluster1',
                                clustering_method='Hierarchical',
                                clustering_feature='RMSD',
                                precision=4.2)
        system.ensembles.append(e1)

        dumper = ihm.dumper._ModelDumper()
        self.assertRaises(ValueError, dumper.finalize, system)

    def test_ordered(self):
        """Test OrderedDumper"""
        system = ihm.System()
        mg1 = ihm.model.ModelGroup(name="group1")
        mg1._id = 42
        mg2 = ihm.model.ModelGroup(name="group2")
        mg2._id = 82
        mg3 = ihm.model.ModelGroup(name="group3")
        mg3._id = 92

        proc = ihm.model.OrderedProcess("time steps")
        edge = ihm.model.ProcessEdge(mg1, mg2)
        step = ihm.model.ProcessStep([edge], "Linear reaction")
        proc.steps.append(step)
        system.ordered_processes.append(proc)

        proc = ihm.model.OrderedProcess("time steps", "Proc 2")
        edge1 = ihm.model.ProcessEdge(mg1, mg2)
        edge2 = ihm.model.ProcessEdge(mg1, mg3)
        step = ihm.model.ProcessStep([edge1, edge2], "Branched reaction")
        proc.steps.append(step)
        system.ordered_processes.append(proc)

        dumper = ihm.dumper._OrderedDumper()
        dumper.finalize(system)

        out = _get_dumper_output(dumper, system)
        self.assertEqual(out, """#
loop_
_ihm_ordered_ensemble.process_id
_ihm_ordered_ensemble.process_description
_ihm_ordered_ensemble.ordered_by
_ihm_ordered_ensemble.step_id
_ihm_ordered_ensemble.step_description
_ihm_ordered_ensemble.edge_id
_ihm_ordered_ensemble.edge_description
_ihm_ordered_ensemble.model_group_id_begin
_ihm_ordered_ensemble.model_group_id_end
1 . 'time steps' 1 'Linear reaction' 1 . 42 82
2 'Proc 2' 'time steps' 1 'Branched reaction' 1 . 42 82
2 'Proc 2' 'time steps' 1 'Branched reaction' 2 . 42 92
#
""")

    def test_em3d_restraint_dumper(self):
        """Test EM3DRestraintDumper"""
        class MockObject(object):
            pass
        system = ihm.System()

        dataset = MockObject()
        dataset._id = 97
        dataset2 = MockObject()
        dataset2._id = 87
        assembly = MockObject()
        assembly._id = 99
        citation = MockObject()
        citation._id = 8
        r = ihm.restraint.EM3DRestraint(
            dataset=dataset, assembly=assembly,
            segment=False, fitting_method='Gaussian mixture model',
            number_of_gaussians=40, details='GMM fitting')
        r2 = ihm.restraint.EM3DRestraint(
            dataset=dataset2, assembly=assembly,
            segment=False, fitting_method='Gaussian mixture model',
            fitting_method_citation=citation,
            number_of_gaussians=30, details='GMM fitting')
        m = ihm.model.Model(assembly='foo', protocol='bar',
                            representation='baz')
        m._id = 42
        m2 = ihm.model.Model(assembly='foo', protocol='bar',
                             representation='baz')
        m2._id = 44
        system.restraints.extend((r, r2, MockObject()))

        r.fits[m] = ihm.restraint.EM3DRestraintFit(0.4)
        r.fits[m2] = ihm.restraint.EM3DRestraintFit()
        r2.fits[m2] = ihm.restraint.EM3DRestraintFit()

        dumper = ihm.dumper._EM3DDumper()
        dumper.finalize(system)  # assign IDs

        out = _get_dumper_output(dumper, system)
        self.assertEqual(out, """#
loop_
_ihm_3dem_restraint.id
_ihm_3dem_restraint.dataset_list_id
_ihm_3dem_restraint.fitting_method
_ihm_3dem_restraint.fitting_method_citation_id
_ihm_3dem_restraint.struct_assembly_id
_ihm_3dem_restraint.number_of_gaussians
_ihm_3dem_restraint.model_id
_ihm_3dem_restraint.cross_correlation_coefficient
1 97 'Gaussian mixture model' . 99 40 42 0.400
2 97 'Gaussian mixture model' . 99 40 44 .
3 87 'Gaussian mixture model' 8 99 30 44 .
#
""")

    def test_sas_restraint_dumper(self):
        """Test SASRestraintDumper"""
        class MockObject(object):
            pass
        system = ihm.System()

        dataset = MockObject()
        dataset._id = 97
        assembly = MockObject()
        assembly._id = 99
        r = ihm.restraint.SASRestraint(
            dataset=dataset, assembly=assembly, segment=False,
            fitting_method='FoXS', fitting_atom_type='Heavy atoms',
            multi_state=False, radius_of_gyration=21.07,
            details='FoXS fitting')
        m = ihm.model.Model(assembly='foo', protocol='bar',
                            representation='baz')
        m._id = 42
        m2 = ihm.model.Model(assembly='foo', protocol='bar',
                             representation='baz')
        m2._id = 44
        system.restraints.extend((r, MockObject()))

        r.fits[m] = ihm.restraint.SASRestraintFit(4.69)
        r.fits[m2] = ihm.restraint.SASRestraintFit()

        dumper = ihm.dumper._SASDumper()
        dumper.finalize(system)  # assign IDs

        out = _get_dumper_output(dumper, system)
        self.assertEqual(out, """#
loop_
_ihm_sas_restraint.id
_ihm_sas_restraint.dataset_list_id
_ihm_sas_restraint.model_id
_ihm_sas_restraint.struct_assembly_id
_ihm_sas_restraint.profile_segment_flag
_ihm_sas_restraint.fitting_atom_type
_ihm_sas_restraint.fitting_method
_ihm_sas_restraint.fitting_state
_ihm_sas_restraint.radius_of_gyration
_ihm_sas_restraint.chi_value
_ihm_sas_restraint.details
1 97 42 99 NO 'Heavy atoms' FoXS Single 21.070 4.690 'FoXS fitting'
2 97 44 99 NO 'Heavy atoms' FoXS Single 21.070 . 'FoXS fitting'
#
""")

    def test_em2d_restraint_dumper(self):
        """Test EM2DRestraintDumper"""
        class MockObject(object):
            pass
        system = ihm.System()

        dataset = MockObject()
        dataset._id = 97
        assembly = MockObject()
        assembly._id = 99
        r = ihm.restraint.EM2DRestraint(
            dataset=dataset, assembly=assembly, segment=False,
            number_raw_micrographs=400, pixel_size_width=0.6,
            pixel_size_height=0.5, image_resolution=30.0,
            number_of_projections=100, details='Test fit')
        m = ihm.model.Model(assembly='foo', protocol='bar',
                            representation='baz')
        m._id = 42
        m2 = ihm.model.Model(assembly='foo', protocol='bar',
                             representation='baz')
        m2._id = 44
        system.restraints.extend((r, MockObject()))

        r.fits[m] = ihm.restraint.EM2DRestraintFit(
            cross_correlation_coefficient=0.4,
            rot_matrix=[[-0.64, 0.09, 0.77], [0.76, -0.12, 0.64],
                        [0.15, 0.99, 0.01]],
            tr_vector=[1., 2., 3.])
        r.fits[m2] = ihm.restraint.EM2DRestraintFit()

        dumper = ihm.dumper._EM2DDumper()
        dumper.finalize(system)  # assign IDs

        out = _get_dumper_output(dumper, system)
        self.assertEqual(out, """#
loop_
_ihm_2dem_class_average_restraint.id
_ihm_2dem_class_average_restraint.dataset_list_id
_ihm_2dem_class_average_restraint.number_raw_micrographs
_ihm_2dem_class_average_restraint.pixel_size_width
_ihm_2dem_class_average_restraint.pixel_size_height
_ihm_2dem_class_average_restraint.image_resolution
_ihm_2dem_class_average_restraint.image_segment_flag
_ihm_2dem_class_average_restraint.number_of_projections
_ihm_2dem_class_average_restraint.struct_assembly_id
_ihm_2dem_class_average_restraint.details
1 97 400 0.600 0.500 30.000 NO 100 99 'Test fit'
#
#
loop_
_ihm_2dem_class_average_fitting.id
_ihm_2dem_class_average_fitting.restraint_id
_ihm_2dem_class_average_fitting.model_id
_ihm_2dem_class_average_fitting.cross_correlation_coefficient
_ihm_2dem_class_average_fitting.rot_matrix[1][1]
_ihm_2dem_class_average_fitting.rot_matrix[2][1]
_ihm_2dem_class_average_fitting.rot_matrix[3][1]
_ihm_2dem_class_average_fitting.rot_matrix[1][2]
_ihm_2dem_class_average_fitting.rot_matrix[2][2]
_ihm_2dem_class_average_fitting.rot_matrix[3][2]
_ihm_2dem_class_average_fitting.rot_matrix[1][3]
_ihm_2dem_class_average_fitting.rot_matrix[2][3]
_ihm_2dem_class_average_fitting.rot_matrix[3][3]
_ihm_2dem_class_average_fitting.tr_vector[1]
_ihm_2dem_class_average_fitting.tr_vector[2]
_ihm_2dem_class_average_fitting.tr_vector[3]
1 1 42 0.400 -0.640000 0.760000 0.150000 0.090000 -0.120000 0.990000 0.770000
0.640000 0.010000 1.000 2.000 3.000
2 1 44 . . . . . . . . . . . . .
#
""")

    def test_cross_link_restraint_dumper(self):
        """Test CrossLinkRestraintDumper"""
        class MockObject(object):
            pass
        system = ihm.System()
        e1 = ihm.Entity('ATC', description='foo')
        e2 = ihm.Entity('DEF', description='bar')
        system.entities.extend((e1, e2))
        asym1 = ihm.AsymUnit(e1)
        asym2 = ihm.AsymUnit(e2)
        system.asym_units.extend((asym1, asym2))

        dataset = MockObject()
        dataset._id = 97
        dss = ihm.ChemDescriptor('DSS')
        r = ihm.restraint.CrossLinkRestraint(dataset=dataset, linker=dss)
        # intra, unambiguous
        xxl1 = ihm.restraint.ExperimentalCrossLink(
            e1.residue(2), e1.residue(3))
        # inter, ambiguous
        xxl2 = ihm.restraint.ExperimentalCrossLink(
            e1.residue(2), e2.residue(3))
        xxl3 = ihm.restraint.ExperimentalCrossLink(
            e1.residue(2), e2.residue(2))
        # duplicate crosslink, should be combined with the original (xxl2)
        xxl4 = ihm.restraint.ExperimentalCrossLink(
            e1.residue(2), e2.residue(3))
        # should end up in own group, not with xxl4 (since xxl4==xxl2)
        xxl5 = ihm.restraint.ExperimentalCrossLink(
            e1.residue(1), e2.residue(1), details='test xl')
        r.experimental_cross_links.extend(([xxl1], [xxl2, xxl3], [xxl4, xxl5]))
        system.restraints.extend((r, MockObject()))

        d = ihm.restraint.UpperBoundDistanceRestraint(25.0)
        xl1 = ihm.restraint.ResidueCrossLink(
            xxl1, asym1, asym1, d, psi=0.5, sigma1=1.0, sigma2=2.0,
            restrain_all=True)
        d = ihm.restraint.LowerBoundDistanceRestraint(34.0)
        xl2 = ihm.restraint.AtomCrossLink(
            xxl3, asym1, asym2, 'C', 'N', d, restrain_all=False)
        # Duplicates should be ignored
        xl3 = ihm.restraint.AtomCrossLink(
            xxl3, asym1, asym2, 'C', 'N', d, restrain_all=False)
        # Restraints on pseudo sites
        ps = ihm.restraint.PseudoSite(x=10., y=20., z=30.)
        ps._id = 89
        psxl = ihm.restraint.CrossLinkPseudoSite(site=ps)
        xl4 = ihm.restraint.ResidueCrossLink(
            xxl5, asym1, asym2, d, psi=0.5, sigma1=1.0, sigma2=2.0,
            restrain_all=True, pseudo2=[psxl])
        m = MockObject()
        m._id = 99
        psxl = ihm.restraint.CrossLinkPseudoSite(site=ps, model=m)
        m = MockObject()
        m._id = 990
        psxl2 = ihm.restraint.CrossLinkPseudoSite(site=ps, model=m)
        xl5 = ihm.restraint.ResidueCrossLink(
            xxl2, asym1, asym2, d, psi=0.5, sigma1=1.0, sigma2=2.0,
            restrain_all=True, pseudo2=[psxl, psxl2])
        r.cross_links.extend((xl1, xl2, xl3, xl4, xl5))

        model = MockObject()
        model._id = 201
        xl1.fits[model] = ihm.restraint.CrossLinkFit(psi=0.1, sigma1=4.2,
                                                     sigma2=2.1)

        ihm.dumper._EntityDumper().finalize(system)  # assign entity IDs
        ihm.dumper._StructAsymDumper().finalize(system)  # assign asym IDs
        ihm.dumper._ChemDescriptorDumper().finalize(system)  # descriptor IDs
        dumper = ihm.dumper._CrossLinkDumper()
        dumper.finalize(system)  # assign IDs

        out = _get_dumper_output(dumper, system)
        self.assertEqual(out, """#
loop_
_ihm_cross_link_list.id
_ihm_cross_link_list.group_id
_ihm_cross_link_list.entity_description_1
_ihm_cross_link_list.entity_id_1
_ihm_cross_link_list.seq_id_1
_ihm_cross_link_list.comp_id_1
_ihm_cross_link_list.entity_description_2
_ihm_cross_link_list.entity_id_2
_ihm_cross_link_list.seq_id_2
_ihm_cross_link_list.comp_id_2
_ihm_cross_link_list.linker_chem_comp_descriptor_id
_ihm_cross_link_list.linker_type
_ihm_cross_link_list.dataset_list_id
_ihm_cross_link_list.details
1 1 foo 1 2 THR foo 1 3 CYS 1 DSS 97 .
2 2 foo 1 2 THR bar 2 3 PHE 1 DSS 97 .
3 2 foo 1 2 THR bar 2 2 GLU 1 DSS 97 .
4 3 foo 1 1 ALA bar 2 1 ASP 1 DSS 97 'test xl'
#
#
loop_
_ihm_cross_link_restraint.id
_ihm_cross_link_restraint.group_id
_ihm_cross_link_restraint.entity_id_1
_ihm_cross_link_restraint.asym_id_1
_ihm_cross_link_restraint.seq_id_1
_ihm_cross_link_restraint.comp_id_1
_ihm_cross_link_restraint.entity_id_2
_ihm_cross_link_restraint.asym_id_2
_ihm_cross_link_restraint.seq_id_2
_ihm_cross_link_restraint.comp_id_2
_ihm_cross_link_restraint.atom_id_1
_ihm_cross_link_restraint.atom_id_2
_ihm_cross_link_restraint.restraint_type
_ihm_cross_link_restraint.conditional_crosslink_flag
_ihm_cross_link_restraint.model_granularity
_ihm_cross_link_restraint.distance_threshold
_ihm_cross_link_restraint.psi
_ihm_cross_link_restraint.sigma_1
_ihm_cross_link_restraint.sigma_2
_ihm_cross_link_restraint.pseudo_site_flag
1 1 1 A 2 THR 1 A 3 CYS . . 'upper bound' ALL by-residue 25.000 0.500 1.000
2.000 NO
2 3 1 A 2 THR 2 B 2 GLU C N 'lower bound' ANY by-atom 34.000 . . . NO
3 4 1 A 1 ALA 2 B 1 ASP . . 'lower bound' ALL by-residue 34.000 0.500 1.000
2.000 YES
4 2 1 A 2 THR 2 B 3 PHE . . 'lower bound' ALL by-residue 34.000 0.500 1.000
2.000 YES
#
#
loop_
_ihm_cross_link_pseudo_site.id
_ihm_cross_link_pseudo_site.restraint_id
_ihm_cross_link_pseudo_site.cross_link_partner
_ihm_cross_link_pseudo_site.pseudo_site_id
_ihm_cross_link_pseudo_site.model_id
1 3 2 89 .
2 4 2 89 99
3 4 2 89 990
#
#
loop_
_ihm_cross_link_result_parameters.id
_ihm_cross_link_result_parameters.restraint_id
_ihm_cross_link_result_parameters.model_id
_ihm_cross_link_result_parameters.psi
_ihm_cross_link_result_parameters.sigma_1
_ihm_cross_link_result_parameters.sigma_2
1 1 201 0.100 4.200 2.100
#
""")

    def test_geometric_object_dumper(self):
        """Test GeometricObjectDumper"""
        system = ihm.System()
        center = ihm.geometry.Center(1., 2., 3.)
        trans = ihm.geometry.Transformation([[1, 0, 0], [0, 1, 0], [0, 0, 1]],
                                            [1., 2., 3.])

        sphere = ihm.geometry.Sphere(center=center, transformation=trans,
                                     radius=2.2, name='my sphere',
                                     description='a test sphere')
        torus = ihm.geometry.Torus(center=center, transformation=trans,
                                   major_radius=5.6, minor_radius=1.2)
        half_torus = ihm.geometry.HalfTorus(
            center=center, transformation=trans, major_radius=5.6,
            minor_radius=1.2, thickness=0.1, inner=True)
        axis = ihm.geometry.XAxis()
        plane = ihm.geometry.XYPlane()

        system.orphan_geometric_objects.extend((sphere, torus, half_torus,
                                                axis, plane))

        dumper = ihm.dumper._GeometricObjectDumper()
        dumper.finalize(system)  # assign IDs
        self.assertEqual(len(dumper._objects_by_id), 5)
        self.assertEqual(len(dumper._centers_by_id), 1)
        self.assertEqual(len(dumper._transformations_by_id), 1)
        # Repeated calls to finalize should yield identical results
        dumper.finalize(system)
        self.assertEqual(len(dumper._objects_by_id), 5)
        self.assertEqual(len(dumper._centers_by_id), 1)
        self.assertEqual(len(dumper._transformations_by_id), 1)
        out = _get_dumper_output(dumper, system)
        self.assertEqual(out, """#
loop_
_ihm_geometric_object_center.id
_ihm_geometric_object_center.xcoord
_ihm_geometric_object_center.ycoord
_ihm_geometric_object_center.zcoord
1 1.000 2.000 3.000
#
#
loop_
_ihm_geometric_object_transformation.id
_ihm_geometric_object_transformation.rot_matrix[1][1]
_ihm_geometric_object_transformation.rot_matrix[2][1]
_ihm_geometric_object_transformation.rot_matrix[3][1]
_ihm_geometric_object_transformation.rot_matrix[1][2]
_ihm_geometric_object_transformation.rot_matrix[2][2]
_ihm_geometric_object_transformation.rot_matrix[3][2]
_ihm_geometric_object_transformation.rot_matrix[1][3]
_ihm_geometric_object_transformation.rot_matrix[2][3]
_ihm_geometric_object_transformation.rot_matrix[3][3]
_ihm_geometric_object_transformation.tr_vector[1]
_ihm_geometric_object_transformation.tr_vector[2]
_ihm_geometric_object_transformation.tr_vector[3]
1 1.000000 0.000000 0.000000 0.000000 1.000000 0.000000 0.000000 0.000000
1.000000 1.000 2.000 3.000
#
#
loop_
_ihm_geometric_object_list.object_id
_ihm_geometric_object_list.object_type
_ihm_geometric_object_list.object_name
_ihm_geometric_object_list.object_description
1 sphere 'my sphere' 'a test sphere'
2 torus . .
3 half-torus . .
4 axis . .
5 plane . .
#
#
loop_
_ihm_geometric_object_sphere.object_id
_ihm_geometric_object_sphere.center_id
_ihm_geometric_object_sphere.transformation_id
_ihm_geometric_object_sphere.radius_r
1 1 1 2.200
#
#
loop_
_ihm_geometric_object_torus.object_id
_ihm_geometric_object_torus.center_id
_ihm_geometric_object_torus.transformation_id
_ihm_geometric_object_torus.major_radius_R
_ihm_geometric_object_torus.minor_radius_r
2 1 1 5.600 1.200
3 1 1 5.600 1.200
#
#
loop_
_ihm_geometric_object_half_torus.object_id
_ihm_geometric_object_half_torus.thickness_th
_ihm_geometric_object_half_torus.section
3 0.100 'inner half'
#
#
loop_
_ihm_geometric_object_axis.object_id
_ihm_geometric_object_axis.axis_type
_ihm_geometric_object_axis.transformation_id
4 x-axis .
#
#
loop_
_ihm_geometric_object_plane.object_id
_ihm_geometric_object_plane.plane_type
_ihm_geometric_object_plane.transformation_id
5 xy-plane .
#
""")

    def test_feature_dumper(self):
        """Test FeatureDumper"""
        system = ihm.System()
        e1 = ihm.Entity('ACGT')
        e2 = ihm.Entity([ihm.NonPolymerChemComp('HEM')])
        system.entities.extend((e1, e2))
        a1 = ihm.AsymUnit(e1, 'foo')
        a2 = ihm.AsymUnit(e1, 'baz')
        a3 = ihm.AsymUnit(e2, 'heme')
        system.asym_units.extend((a1, a2, a3))

        f = ihm.restraint.ResidueFeature([a1, a2(2, 3), e1, e1(2, 3)],
                                         details='test feature')
        system.orphan_features.append(f)
        # Cannot make a ResidueFeature that includes a non-polymer 'residue'
        self.assertRaises(ValueError, ihm.restraint.ResidueFeature, [a1, a3])

        # Polymeric atom feature
        f = ihm.restraint.AtomFeature([a1.residue(1).atom('CA'),
                                       a2.residue(2).atom('N'),
                                       e1.residue(1).atom('CB')])
        system.orphan_features.append(f)
        # Nonpolymeric atom feature
        f = ihm.restraint.AtomFeature([a3.residue(1).atom('FE'),
                                       e2.residue(1).atom('FE')])
        system.orphan_features.append(f)
        # Cannot make one feature that selects both polymer and nonpolymer
        self.assertRaises(ValueError, ihm.restraint.AtomFeature,
                          [a1.residue(1).atom('CA'), a2.residue(2).atom('N'),
                           a3.residue(1).atom('FE')])
        # Nonpolymeric feature
        f = ihm.restraint.NonPolyFeature([a3, e2])
        system.orphan_features.append(f)
        # Cannot make a NonPolyFeature that includes a polymer 'residue'
        self.assertRaises(ValueError, ihm.restraint.NonPolyFeature, [a1, a3])

        # Pseudo site feature
        ps = ihm.restraint.PseudoSite(x=10., y=20., z=30.)
        ps._id = 89
        f = ihm.restraint.PseudoSiteFeature(site=ps)
        system.orphan_features.append(f)

        ihm.dumper._EntityDumper().finalize(system)  # assign entity IDs
        ihm.dumper._StructAsymDumper().finalize(system)  # assign asym IDs

        dumper = ihm.dumper._FeatureDumper()
        dumper.finalize(system)  # assign IDs
        self.assertEqual(len(dumper._features_by_id), 5)
        # Repeated calls to finalize should yield identical results
        dumper.finalize(system)
        self.assertEqual(len(dumper._features_by_id), 5)
        out = _get_dumper_output(dumper, system)
        self.assertEqual(out, """#
loop_
_ihm_feature_list.feature_id
_ihm_feature_list.feature_type
_ihm_feature_list.entity_type
_ihm_feature_list.details
1 'residue range' polymer 'test feature'
2 atom polymer .
3 atom non-polymer .
4 ligand non-polymer .
5 'pseudo site' other .
#
#
loop_
_ihm_poly_residue_feature.ordinal_id
_ihm_poly_residue_feature.feature_id
_ihm_poly_residue_feature.entity_id
_ihm_poly_residue_feature.asym_id
_ihm_poly_residue_feature.seq_id_begin
_ihm_poly_residue_feature.comp_id_begin
_ihm_poly_residue_feature.seq_id_end
_ihm_poly_residue_feature.comp_id_end
1 1 1 A 1 ALA 4 THR
2 1 1 B 2 CYS 3 GLY
3 1 1 . 1 ALA 4 THR
4 1 1 . 2 CYS 3 GLY
#
#
loop_
_ihm_poly_atom_feature.ordinal_id
_ihm_poly_atom_feature.feature_id
_ihm_poly_atom_feature.entity_id
_ihm_poly_atom_feature.asym_id
_ihm_poly_atom_feature.seq_id
_ihm_poly_atom_feature.comp_id
_ihm_poly_atom_feature.atom_id
1 2 1 A 1 ALA CA
2 2 1 B 2 CYS N
3 2 1 . 1 ALA CB
#
#
loop_
_ihm_non_poly_feature.ordinal_id
_ihm_non_poly_feature.feature_id
_ihm_non_poly_feature.entity_id
_ihm_non_poly_feature.asym_id
_ihm_non_poly_feature.comp_id
_ihm_non_poly_feature.atom_id
1 3 2 C HEM FE
2 3 2 . HEM FE
3 4 2 C HEM .
4 4 2 . HEM .
#
#
loop_
_ihm_pseudo_site_feature.feature_id
_ihm_pseudo_site_feature.pseudo_site_id
5 89
#
""")

    def test_pseudo_site_dumper(self):
        """Test PseudoSiteDumper"""
        system = ihm.System()
        ps1 = ihm.restraint.PseudoSite(x=10., y=20., z=30.)
        ps2 = ihm.restraint.PseudoSite(x=10., y=20., z=30.,
                                       radius=40., description="test pseudo")
        system.orphan_pseudo_sites.extend((ps1, ps2))

        dumper = ihm.dumper._PseudoSiteDumper()
        dumper.finalize(system)  # assign IDs

        out = _get_dumper_output(dumper, system)
        self.assertEqual(out, """#
loop_
_ihm_pseudo_site.id
_ihm_pseudo_site.Cartn_x
_ihm_pseudo_site.Cartn_y
_ihm_pseudo_site.Cartn_z
_ihm_pseudo_site.radius
_ihm_pseudo_site.description
1 10.000 20.000 30.000 . .
2 10.000 20.000 30.000 40.000 'test pseudo'
#
""")

    def test_geometric_restraint_dumper(self):
        """Test GeometricRestraintDumper"""
        class MockObject(object):
            pass
        system = ihm.System()

        feat = MockObject()
        feat._id = 44
        geom = MockObject()
        geom._id = 23
        dataset = MockObject()
        dataset._id = 97

        dist = ihm.restraint.UpperBoundDistanceRestraint(25.0)
        r = ihm.restraint.CenterGeometricRestraint(
            dataset=dataset, geometric_object=geom, feature=feat,
            distance=dist, harmonic_force_constant=2.0, restrain_all=False)
        system.restraints.append(r)

        dumper = ihm.dumper._GeometricRestraintDumper()
        dumper.finalize(system)  # assign IDs

        out = _get_dumper_output(dumper, system)
        self.assertEqual(out, """#
loop_
_ihm_geometric_object_distance_restraint.id
_ihm_geometric_object_distance_restraint.object_id
_ihm_geometric_object_distance_restraint.feature_id
_ihm_geometric_object_distance_restraint.object_characteristic
_ihm_geometric_object_distance_restraint.restraint_type
_ihm_geometric_object_distance_restraint.harmonic_force_constant
_ihm_geometric_object_distance_restraint.distance_lower_limit
_ihm_geometric_object_distance_restraint.distance_upper_limit
_ihm_geometric_object_distance_restraint.group_conditionality
_ihm_geometric_object_distance_restraint.dataset_list_id
1 23 44 center 'upper bound' 2.000 . 25.000 ANY 97
#
""")

    def test_derived_distance_restraint_dumper(self):
        """Test DerivedDistanceRestraintDumper"""
        class MockObject(object):
            pass
        system = ihm.System()

        feat1 = MockObject()
        feat1._id = 44
        feat2 = MockObject()
        feat2._id = 84
        dataset = MockObject()
        dataset._id = 97

        dist = ihm.restraint.LowerBoundDistanceRestraint(25.0)
        unkdist = ihm.restraint.DistanceRestraint()
        r1 = ihm.restraint.DerivedDistanceRestraint(
            dataset=dataset, feature1=feat1, feature2=feat2, distance=dist,
            probability=0.8)
        r2 = ihm.restraint.DerivedDistanceRestraint(
            dataset=dataset, feature1=feat1, feature2=feat2, distance=dist,
            probability=0.4)
        r3 = ihm.restraint.DerivedDistanceRestraint(
            dataset=dataset, feature1=feat1, feature2=feat2, distance=unkdist,
            probability=0.6, mic_value=0.4)
        rg = ihm.restraint.RestraintGroup((r2, r3))
        system.restraints.extend((r1, r2))  # r2 is in restraints and groups
        system.restraint_groups.append(rg)

        dumper = ihm.dumper._DerivedDistanceRestraintDumper()
        dumper.finalize(system)  # assign IDs

        out = _get_dumper_output(dumper, system)
        self.assertEqual(out, """#
loop_
_ihm_derived_distance_restraint.id
_ihm_derived_distance_restraint.group_id
_ihm_derived_distance_restraint.feature_id_1
_ihm_derived_distance_restraint.feature_id_2
_ihm_derived_distance_restraint.restraint_type
_ihm_derived_distance_restraint.distance_lower_limit
_ihm_derived_distance_restraint.distance_upper_limit
_ihm_derived_distance_restraint.probability
_ihm_derived_distance_restraint.mic_value
_ihm_derived_distance_restraint.group_conditionality
_ihm_derived_distance_restraint.dataset_list_id
1 . 44 84 'lower bound' 25.000 . 0.800 . . 97
2 1 44 84 'lower bound' 25.000 . 0.400 . . 97
3 1 44 84 . . . 0.600 0.400 . 97
#
""")

    def test_derived_distance_restraint_dumper_fail(self):
        """Test DerivedDistanceRestraintDumper multi-group failure"""
        class MockObject(object):
            pass
        system = ihm.System()

        feat1 = MockObject()
        feat2 = MockObject()
        dataset = MockObject()

        dist = ihm.restraint.LowerBoundDistanceRestraint(25.0)
        r1 = ihm.restraint.DerivedDistanceRestraint(
            dataset=dataset, feature1=feat1, feature2=feat2, distance=dist,
            probability=0.8)
        rg1 = ihm.restraint.RestraintGroup([r1])
        rg2 = ihm.restraint.RestraintGroup([r1])
        system.restraint_groups.extend((rg1, rg2))

        dumper = ihm.dumper._DerivedDistanceRestraintDumper()
        # r1 cannot be in multiple groups (rg1 and rg2)
        self.assertRaises(ValueError, dumper.finalize, system)

    def test_bad_restraint_groups(self):
        """Test RestraintGroups containing unsupported restraints"""
        class MockObject(object):
            pass

        s = ihm.System()
        dataset = MockObject()
        dataset.parents = []
        assembly = ihm.Assembly()

        # Empty restraint groups are OK (even though they don't get IDs)
        rg = ihm.restraint.RestraintGroup([])
        s.restraint_groups.append(rg)
        fh = StringIO()
        ihm.dumper.write(fh, [s])

        r = ihm.restraint.SASRestraint(
            dataset=dataset, assembly=assembly, segment=False,
            fitting_method='FoXS', fitting_atom_type='Heavy atoms',
            multi_state=False, radius_of_gyration=21.07,
            details='FoXS fitting')

        rg = ihm.restraint.RestraintGroup([r])
        s.restraint_groups.append(rg)

        fh = StringIO()
        # SASRestraint is an unsupported type in RestraintGroup
        self.assertRaises(TypeError, ihm.dumper.write, fh, [s])

    def test_predicted_contact_restraint_dumper(self):
        """Test PredictedContactRestraintDumper"""
        class MockObject(object):
            pass
        system = ihm.System()
        e1 = ihm.Entity('AHC')
        a1 = ihm.AsymUnit(e1)
        e2 = ihm.Entity('GWT')
        a2 = ihm.AsymUnit(e2)
        system.entities.extend((e1, e2))
        system.asym_units.extend((a1, a2))

        dataset = MockObject()
        dataset._id = 97
        software = MockObject()
        software._id = 34

        dist = ihm.restraint.LowerBoundDistanceRestraint(25.0)
        dist2 = ihm.restraint.UpperBoundDistanceRestraint(14.0)
        r1 = ihm.restraint.PredictedContactRestraint(
            dataset=dataset, resatom1=a1.residue(1), resatom2=a2.residue(2),
            distance=dist, probability=0.8, by_residue=True, software=software)
        r2 = ihm.restraint.PredictedContactRestraint(
            dataset=dataset, resatom1=a1.residue(1).atom('CA'),
            resatom2=a2.residue(2).atom('CB'), by_residue=True,
            distance=dist, probability=0.4)
        r3 = ihm.restraint.PredictedContactRestraint(
            dataset=dataset, resatom1=a1.residue(1), resatom2=a2.residue(2),
            distance=dist2, probability=0.6, by_residue=False)
        rg = ihm.restraint.RestraintGroup((r2, r3))
        system.restraints.extend((r1, r2))  # r2 is in restraints and groups
        system.restraint_groups.append(rg)

        ihm.dumper._EntityDumper().finalize(system)  # assign entity IDs
        ihm.dumper._StructAsymDumper().finalize(system)  # assign asym IDs
        dumper = ihm.dumper._PredictedContactRestraintDumper()
        dumper.finalize(system)  # assign IDs

        out = _get_dumper_output(dumper, system)
        self.assertEqual(out, """#
loop_
_ihm_predicted_contact_restraint.id
_ihm_predicted_contact_restraint.group_id
_ihm_predicted_contact_restraint.entity_id_1
_ihm_predicted_contact_restraint.asym_id_1
_ihm_predicted_contact_restraint.comp_id_1
_ihm_predicted_contact_restraint.seq_id_1
_ihm_predicted_contact_restraint.rep_atom_1
_ihm_predicted_contact_restraint.entity_id_2
_ihm_predicted_contact_restraint.asym_id_2
_ihm_predicted_contact_restraint.comp_id_2
_ihm_predicted_contact_restraint.seq_id_2
_ihm_predicted_contact_restraint.rep_atom_2
_ihm_predicted_contact_restraint.restraint_type
_ihm_predicted_contact_restraint.distance_lower_limit
_ihm_predicted_contact_restraint.distance_upper_limit
_ihm_predicted_contact_restraint.probability
_ihm_predicted_contact_restraint.model_granularity
_ihm_predicted_contact_restraint.dataset_list_id
_ihm_predicted_contact_restraint.software_id
1 . 1 A ALA 1 . 2 B TRP 2 . 'lower bound' 25.000 . 0.800 by-residue 97 34
2 1 1 A ALA 1 CA 2 B TRP 2 CB 'lower bound' 25.000 . 0.400 by-residue 97 .
3 1 1 A ALA 1 . 2 B TRP 2 . 'upper bound' . 14.000 0.600 by-feature 97 .
#
""")

<<<<<<< HEAD
    def test_MultiStateSchemeDumper(self):
        """ Test MultiStateScheme dumper"""
        class MockObject(object):
            pass

        cur_connectivity_1 = \
            ihm.multi_state_scheme.Connectivity(
                begin_state='s1')
        r1 = MockObject()
        r2 = MockObject()

        system = ihm.System()
        mss1 = ihm.multi_state_scheme.MultiStateScheme(
            name="mss1",
            details="details1",
            connectivities=[cur_connectivity_1],
            relaxation_times=[r1, r2])
        mss2 = ihm.multi_state_scheme.MultiStateScheme(
            name="mss2")

        system.multi_state_schemes.append(mss1)
        system.multi_state_schemes.append(mss2)
        # Check whether a scheme that was added twice is written twice
        system.multi_state_schemes.append(mss1)

        dumper = ihm.dumper._MultiStateSchemeDumper()
        dumper.finalize(system)
        out = _get_dumper_output(dumper, system)

        self.assertEqual(out, """#
loop_
_ihm_multi_state_scheme.id
_ihm_multi_state_scheme.name
_ihm_multi_state_scheme.details
1 mss1 details1
2 mss2 .
#
""")

    def test_MultiStateSchemeConnectivityDumper(self):
        """ Test MultiStateSchemeConnectivity dumper"""
        class MockObject(object):
            pass

        cur_state_1 = MockObject()
        cur_state_1._id = 1
        cur_state_2 = MockObject()
        cur_state_2._id = 2

        cur_datasetgroup_1 = MockObject()
        cur_datasetgroup_1._id = 10

        cur_kinetic_rate_1 = MockObject()
        cur_kinetic_rate_1._id = 1
        cur_kinetic_rate_2 = MockObject()
        cur_kinetic_rate_2._id = 2
        cur_relaxation_time_1 = MockObject()
        cur_relaxation_time_1._id = 4
        cur_relaxation_time_2 = MockObject()
        cur_relaxation_time_2._id = 5

        # Prepare the system
        system = ihm.System()
        # Create the connectivities
        mssc1 = ihm.multi_state_scheme.Connectivity(
            begin_state=cur_state_1)
        mssc2 = ihm.multi_state_scheme.Connectivity(
            begin_state=cur_state_1,
            end_state=cur_state_2)
        mssc3 = ihm.multi_state_scheme.Connectivity(
            begin_state=cur_state_1,
            end_state=cur_state_2,
            details="details3",
            dataset_group=cur_datasetgroup_1,
            kinetic_rate=cur_kinetic_rate_1)
        mssc4 = ihm.multi_state_scheme.Connectivity(
            begin_state=cur_state_1,
            end_state=cur_state_2,
            details="details4",
            kinetic_rate=cur_kinetic_rate_1,
            relaxation_time=cur_relaxation_time_1)
        mssc5 = ihm.multi_state_scheme.Connectivity(
            begin_state=cur_state_1,
            end_state=cur_state_2,
            details="details5",
            dataset_group=cur_datasetgroup_1,
            relaxation_time=cur_relaxation_time_2)
        # Check whether a duplicate entry with the same information is
        # written twice
        mssc6 = ihm.multi_state_scheme.Connectivity(
            begin_state=cur_state_1,
            end_state=cur_state_2,
            details="details5",
            dataset_group=cur_datasetgroup_1,
            relaxation_time=cur_relaxation_time_2)
        mssc7 = ihm.multi_state_scheme.Connectivity(
            begin_state=cur_state_1,
            end_state=cur_state_2,
            details="details7",
            dataset_group=cur_datasetgroup_1,
            relaxation_time=cur_relaxation_time_2)

        # Create the multi-state schemes
        mss1 = ihm.multi_state_scheme.MultiStateScheme(
            name="mss1")
        mss1.add_connectivity(mssc1)
        mss2 = ihm.multi_state_scheme.MultiStateScheme(
            name="mss2",
            connectivities=[mssc1, mssc2])
        mss2.add_connectivity(mssc3)
        mss2.add_connectivity(mssc4)
        mss2.add_connectivity(mssc5)
        mss2.add_connectivity(mssc6)
        mss2.add_connectivity(mssc6)
        # Check whether a given _id is kept
        mssc7._id = '107'
        mss2.add_connectivity(mssc7)

        system.multi_state_schemes.append(mss1)
        system.multi_state_schemes.append(mss2)

        ihm.dumper._MultiStateSchemeDumper().finalize(system)
        dumper = ihm.dumper._MultiStateSchemeConnectivityDumper()
        dumper.finalize(system)
        out = _get_dumper_output(dumper, system)
        self.assertEqual(out, """#
loop_
_ihm_multi_state_scheme_connectivity.id
_ihm_multi_state_scheme_connectivity.scheme_id
_ihm_multi_state_scheme_connectivity.begin_state_id
_ihm_multi_state_scheme_connectivity.end_state_id
_ihm_multi_state_scheme_connectivity.dataset_group_id
_ihm_multi_state_scheme_connectivity.details
1 1 1 . . .
2 2 1 . . .
3 2 1 2 . .
4 2 1 2 10 details3
5 2 1 2 . details4
6 2 1 2 10 details5
7 2 1 2 10 details5
107 2 1 2 10 details7
#
""")

    def test_RelaxationTimeDumper(self):
        """Test RelaxationTime dumpers. Tests both, _ihm_relaxation_time
        and _ihm_relaxation_time_multi_state_scheme"""
        class MockObject(object):
            pass

        cur_dataset_group_1 = MockObject()
        cur_dataset_group_1._id = 1
        cur_external_file_1 = MockObject()
        cur_external_file_1._id = 2
        cur_state_1 = MockObject()
        cur_state_1._id = 101
        cur_state_2 = MockObject()
        cur_state_2._id = 102
        cur_state_3 = MockObject()
        cur_state_3._id = 103

        system = ihm.System()

        r1 = ihm.multi_state_scheme.RelaxationTime(
            value=3.0,
            unit='seconds',
            amplitude="0.5",
            details="details1")
        r2 = ihm.multi_state_scheme.RelaxationTime(
            value=4.0,
            unit='milliseconds',
            details="details2",
            dataset_group=cur_dataset_group_1,
            file=cur_external_file_1)
        r3 = ihm.multi_state_scheme.RelaxationTime(
            value=6.0,
            unit='seconds',
            details="details3",
            dataset_group=cur_dataset_group_1,
            file=cur_external_file_1)

        mss1 = ihm.multi_state_scheme.MultiStateScheme(
            name="mss1",
            relaxation_times=[r1]
        )
        mss1.add_relaxation_time(r2)
        mss1.add_relaxation_time(r1)

        mssc1 = ihm.multi_state_scheme.Connectivity(
            begin_state=cur_state_1,
            end_state=cur_state_2,
            relaxation_time=r3
        )

        mssc2 = ihm.multi_state_scheme.Connectivity(
            begin_state=cur_state_1,
            end_state=cur_state_3,
            relaxation_time=r3
        )

        # a multi-state scheme connectivity without a relaxation time
        mssc3 = ihm.multi_state_scheme.Connectivity(
            begin_state=cur_state_2,
            end_state=cur_state_3,
            kinetic_rate='rate'
        )

        mss2 = ihm.multi_state_scheme.MultiStateScheme(
            name="mss2",
            connectivities=[mssc1, mssc2, mssc3]
        )

        system.multi_state_schemes.append(mss1)
        system.multi_state_schemes.append(mss2)

        ihm.dumper._MultiStateSchemeConnectivityDumper().finalize(system)
        ihm.dumper._MultiStateSchemeDumper().finalize(system)

        f = ihm.flr.FLRData()
        r4 = ihm.multi_state_scheme.RelaxationTime(value=5.0,
                                                   unit='seconds',
                                                   amplitude="0.6",
                                                   details="details4")
        cur_fret_analysis = MockObject()
        c = ihm.flr.RelaxationTimeFretAnalysisConnection(
            fret_analysis=cur_fret_analysis,
            relaxation_time=r4,
            details='.')
        f.relaxation_time_fret_analysis_connections.append(c)
        f.relaxation_time_fret_analysis_connections.append(c)
        system.flr_data.append(f)

        # Explicitly setting an _id
        r5 = ihm.multi_state_scheme.RelaxationTime(value=10.0,
                                                   unit='seconds',
                                                   amplitude="0.1",
                                                   details="details5")
        r5._id = '105'
        mss1.add_relaxation_time(r5)

        ihm.dumper._FLRRelaxationTimeFretAnalysisConnectionDumper().finalize(
            system)
        dumper = ihm.dumper._RelaxationTimeDumper()
        dumper.finalize(system)
        out = _get_dumper_output(dumper, system)
        self.maxDiff = None
        self.assertEqual(out, """#
loop_
_ihm_relaxation_time.id
_ihm_relaxation_time.value
_ihm_relaxation_time.unit
_ihm_relaxation_time.amplitude
_ihm_relaxation_time.dataset_group_id
_ihm_relaxation_time.external_file_id
_ihm_relaxation_time.details
1 3.000 seconds 0.5 . . details1
2 4.000 milliseconds . 1 2 details2
105 10.000 seconds 0.1 . . details5
3 6.000 seconds . 1 2 details3
4 5.000 seconds 0.6 . . details4
#
#
loop_
_ihm_relaxation_time_multi_state_scheme.id
_ihm_relaxation_time_multi_state_scheme.relaxation_time_id
_ihm_relaxation_time_multi_state_scheme.scheme_id
_ihm_relaxation_time_multi_state_scheme.scheme_connectivity_id
_ihm_relaxation_time_multi_state_scheme.details
1 1 1 . .
2 2 1 . .
3 1 1 . .
4 105 1 . .
5 3 2 1 .
6 3 2 2 .
7 4 . . .
#
""")

    def test_KineticRateDumper(self):
        """"Test KineticRate dumper"""

        class MockObject(object):
            pass

        cur_dataset_group_1 = MockObject()
        cur_dataset_group_1._id = 1
        cur_external_file_1 = MockObject()
        cur_external_file_1._id = 2
        cur_state_1 = MockObject()
        cur_state_1._id = 101
        cur_state_2 = MockObject()
        cur_state_2._id = 102
        cur_state_3 = MockObject()
        cur_state_3._id = 103

        # k1 => id 1
        k1 = ihm.multi_state_scheme.KineticRate(
            transition_rate_constant=3.0,
            details="transition rate constant 1"
        )
        # k2 => id 2
        k2 = ihm.multi_state_scheme.KineticRate(
            equilibrium_constant=4.0,
            equilibrium_constant_determination_method=''
                                                      'equilibrium constant '
                                                      'is determined from '
                                                      'population',
            equilibrium_constant_unit='unit_placeholder',
            details='equilibrium constant 2',
            dataset_group=cur_dataset_group_1,
            file=cur_external_file_1
        )
        # k3 => id 3
        k3 = ihm.multi_state_scheme.KineticRate(
            transition_rate_constant=6.0,
            equilibrium_constant=5.0,
            equilibrium_constant_determination_method='equilibrium constant '
                                                      'is determined from '
                                                      'another method not '
                                                      'listed',
            details='equilibrium constant 3',
            dataset_group=cur_dataset_group_1
        )

        # mssc1 => id 1
        mssc1 = ihm.multi_state_scheme.Connectivity(
            begin_state=cur_state_1,
            end_state=cur_state_2,
            kinetic_rate=k1
        )
        # mssc2 => id 2
        mssc2 = ihm.multi_state_scheme.Connectivity(
            begin_state=cur_state_1,
            end_state=cur_state_2,
            kinetic_rate=k2
        )
        # mssc3 => id 3
        mssc3 = ihm.multi_state_scheme.Connectivity(
            begin_state=cur_state_1,
            end_state=cur_state_2,
            kinetic_rate=k3
        )
        mss1 = ihm.multi_state_scheme.MultiStateScheme(
            name="mss1",
            connectivities=[mssc1, mssc2]
        )
        mss1.add_connectivity(mssc3)

        # A multi-state scheme connectivity without a kinetic rate
        mssc4 = ihm.multi_state_scheme.Connectivity(
            begin_state=cur_state_2,
            end_state=cur_state_3,
            relaxation_time='rt'
        )
        mss1.add_connectivity(mssc4)

        system = ihm.System()
        system.multi_state_schemes.append(mss1)

        ihm.dumper._MultiStateSchemeConnectivityDumper().finalize(system)
        ihm.dumper._MultiStateSchemeDumper().finalize(system)

        dumper = ihm.dumper._KineticRateDumper()
        dumper.finalize(system)
        out = _get_dumper_output(dumper, system)
        self.assertEqual(out, """#
loop_
_ihm_kinetic_rate.id
_ihm_kinetic_rate.transition_rate_constant
_ihm_kinetic_rate.equilibrium_constant
_ihm_kinetic_rate.equilibrium_constant_determination_method
_ihm_kinetic_rate.equilibrium_constant_unit
_ihm_kinetic_rate.details
_ihm_kinetic_rate.scheme_connectivity_id
_ihm_kinetic_rate.dataset_group_id
_ihm_kinetic_rate.external_file_id
1 3.000 . . . 'transition rate constant 1' 1 . .
2 . 4.000 'equilibrium constant is determined from population' unit_placeholder
'equilibrium constant 2' 2 1 2
3 6.000 5.000
'equilibrium constant is determined from another method not listed' .
'equilibrium constant 3' 3 1 .
#
""")
        f = ihm.flr.FLRData()
        k4 = ihm.multi_state_scheme.KineticRate(
            transition_rate_constant=4.0,
            details="transition rate constant 4")
        cur_fret_analysis = MockObject()
        c = ihm.flr.KineticRateFretAnalysisConnection(
            fret_analysis=cur_fret_analysis,
            kinetic_rate=k4,
            details='.')
        f.kinetic_rate_fret_analysis_connections.append(c)
        f.kinetic_rate_fret_analysis_connections.append(c)

        system.flr_data.append(f)
        ihm.dumper._FLRKineticRateFretAnalysisConnectionDumper().finalize(
            system)
        dumper = ihm.dumper._KineticRateDumper()
        dumper.finalize(system)
        out = _get_dumper_output(dumper, system)
        self.assertEqual(out, """#
loop_
_ihm_kinetic_rate.id
_ihm_kinetic_rate.transition_rate_constant
_ihm_kinetic_rate.equilibrium_constant
_ihm_kinetic_rate.equilibrium_constant_determination_method
_ihm_kinetic_rate.equilibrium_constant_unit
_ihm_kinetic_rate.details
_ihm_kinetic_rate.scheme_connectivity_id
_ihm_kinetic_rate.dataset_group_id
_ihm_kinetic_rate.external_file_id
1 3.000 . . . 'transition rate constant 1' 1 . .
2 . 4.000 'equilibrium constant is determined from population' unit_placeholder
'equilibrium constant 2' 2 1 2
3 6.000 5.000
'equilibrium constant is determined from another method not listed' .
'equilibrium constant 3' 3 1 .
4 4.000 . . . 'transition rate constant 4' . . .
#
""")

    def test_FLRDumper(self):
=======
    def test_flr_dumper(self):
>>>>>>> e7e64248
        """Test FLR dumpers"""

        class MockObject(object):
            pass

        cur_state = MockObject()
        cur_state._id = 1

        cur_model_1 = MockObject()
        cur_model_1._id = 1
        cur_model_2 = MockObject()
        cur_model_2._id = 2
        dataset_1 = MockObject()
        dataset_1._id = 1
        dataset_group_1 = MockObject()
        dataset_group_1._id = 1
        cur_ihm_modeling_protocol = MockObject()
        cur_ihm_modeling_protocol._id = 1

        system = ihm.System()
        # Fill the system
        cur_flr_data = ihm.flr.FLRData()

        cur_entity_1 = ihm.Entity("AG", description='Entity_1')
        cur_entity_2 = ihm.Entity("CCCCCCCCCC", description='Entity_2')

        system.entities.extend([cur_entity_1, cur_entity_2])

        asym1 = ihm.AsymUnit(cur_entity_1, id='C')
        system.asym_units.append(asym1)

        # FLR
        cur_entity_assembly = ihm.flr.EntityAssembly()
        cur_entity_assembly.add_entity(entity=cur_entity_1, num_copies=1)
        cur_entity_assembly.add_entity(entity=cur_entity_2, num_copies=2)

        cur_instrument = ihm.flr.Instrument(details='My_Instrument')
        cur_inst_setting_1 = ihm.flr.InstSetting(details='My_Inst_setting_1')
        cur_inst_setting_2 = ihm.flr.InstSetting(details='My_Inst_setting_2')
        cur_exp_condition_1 = ihm.flr.ExpCondition(
            details='My_Exp_condition_1')
        cur_exp_condition_2 = ihm.flr.ExpCondition(
            details='My_Exp_condition_2')

        cur_sample_condition_1 = ihm.flr.SampleCondition(
            details='My_Sample_condition_1')
        cur_sample_condition_2 = ihm.flr.SampleCondition(
            details='My_Sample_condition_2')

        cur_sample_1 = ihm.flr.Sample(entity_assembly=cur_entity_assembly,
                                      num_of_probes=2,
                                      condition=cur_sample_condition_1,
                                      description='Sample_1',
                                      details='Details sample 1',
                                      solvent_phase='liquid')
        cur_sample_2 = ihm.flr.Sample(entity_assembly=cur_entity_assembly,
                                      num_of_probes=2,
                                      condition=cur_sample_condition_2,
                                      description='Sample_2',
                                      details='Details sample 2',
                                      solvent_phase='liquid')
        # Reference sample
        cur_sample_3 = ihm.flr.Sample(entity_assembly=cur_entity_assembly,
                                      num_of_probes=1,
                                      condition=cur_sample_condition_1,
                                      description='Reference Sample',
                                      details='Details Reference Sample',
                                      solvent_phase='liquid')

        cur_experiment = ihm.flr.Experiment()
        cur_experiment.add_entry(instrument=cur_instrument,
                                 inst_setting=cur_inst_setting_1,
                                 exp_condition=cur_exp_condition_1,
                                 sample=cur_sample_1)
        cur_experiment.add_entry(instrument=cur_instrument,
                                 inst_setting=cur_inst_setting_2,
                                 exp_condition=cur_exp_condition_2,
                                 sample=cur_sample_2)
        cur_experiment.add_entry(instrument=cur_instrument,
                                 inst_setting=cur_inst_setting_1,
                                 exp_condition=cur_exp_condition_1,
                                 sample=cur_sample_3)
        # Probes
        cur_probe_1 = ihm.flr.Probe()
        cur_probe_2 = ihm.flr.Probe()
        cur_probe_list_1 = ihm.flr.ProbeList(chromophore_name='Donor1',
                                             reactive_probe_flag=False,
                                             probe_origin='extrinsic',
                                             probe_link_type='covalent')
        cur_probe_list_2 = ihm.flr.ProbeList(
            chromophore_name='Acceptor2',
            reactive_probe_flag=True, reactive_probe_name='Acceptor1 reactive',
            probe_origin='extrinsic', probe_link_type='covalent')
        # Chem descriptor ID 1
        cur_chem_desc_probe_1_chromophore = ihm.ChemDescriptor(
            auth_name='Donor1_chromophore_chem_desc',
            chem_comp_id=None, common_name=None, smiles='C1')
        cur_chem_desc_probe_1_chromophore._id = 1
        # Chem descriptor ID 2
        cur_chem_desc_probe_2_chromophore = ihm.ChemDescriptor(
            auth_name='Donor2_chromophore_chem_desc',
            chem_comp_id=None, common_name=None, smiles='C2')
        cur_chem_desc_probe_2_chromophore._id = 2
        # Chem descriptor ID 3
        cur_chem_desc_probe_2_reactive = ihm.ChemDescriptor(
            auth_name='Donor1_reactive_chem_desc',
            chem_comp_id=None, common_name=None, smiles='R1')
        cur_chem_desc_probe_2_reactive._id = 3
        cur_probe_descriptor_1 = ihm.flr.ProbeDescriptor(
            reactive_probe_chem_descriptor=None,
            chromophore_chem_descriptor=cur_chem_desc_probe_1_chromophore,
            chromophore_center_atom='CB')
        cur_probe_descriptor_2 = ihm.flr.ProbeDescriptor(
            reactive_probe_chem_descriptor=cur_chem_desc_probe_2_reactive,
            chromophore_chem_descriptor=cur_chem_desc_probe_2_chromophore,
            chromophore_center_atom='CB')
        cur_probe_1.probe_descriptor = cur_probe_descriptor_1
        cur_probe_1.probe_list_entry = cur_probe_list_1
        cur_probe_2.probe_descriptor = cur_probe_descriptor_2
        cur_probe_2.probe_list_entry = cur_probe_list_2

        # Modified residue
        # Chem descriptor ID 4
        cur_chem_descriptor_modified_residue = ihm.ChemDescriptor(
            auth_name='Modified_residue', smiles='Modified')
        cur_chem_comp_mutated_residue = ihm.ChemComp(
            id='Cys', code='C', code_canonical='C')

        cur_chem_descriptor_modified_residue._id = 4
#        cur_chem_comp_mutated_residue._id = 5
        # Poly_probe_position
        cur_poly_probe_position_1 = ihm.flr.PolyProbePosition(
            resatom=cur_entity_1.residue(1),  # no atom ID given
            mutation_flag=True,
            modification_flag=True, auth_name='Position_1',
            mutated_chem_comp_id=cur_chem_comp_mutated_residue,
            modified_chem_descriptor=cur_chem_descriptor_modified_residue)
        cur_poly_probe_position_2 = ihm.flr.PolyProbePosition(
            # using asym instead of only entity
            resatom=asym1.residue(2).atom('CB'),
            mutation_flag=False,
            modification_flag=False, auth_name='Position_2')
        cur_poly_probe_position_3 = ihm.flr.PolyProbePosition(
            resatom=cur_entity_2.residue(10).atom('CB'),
            mutation_flag=True,
            modification_flag=True, auth_name='Position_3',
            mutated_chem_comp_id=cur_chem_comp_mutated_residue,
            modified_chem_descriptor=cur_chem_descriptor_modified_residue)
        # Sample_probe_details
        cur_sample_probe_details_1 = ihm.flr.SampleProbeDetails(
            sample=cur_sample_1, probe=cur_probe_1, fluorophore_type='donor',
            poly_probe_position=cur_poly_probe_position_1,
            description='Donor in position1-position3')
        cur_sample_probe_details_2 = ihm.flr.SampleProbeDetails(
            sample=cur_sample_1, probe=cur_probe_2,
            fluorophore_type='acceptor',
            poly_probe_position=cur_poly_probe_position_3,
            description='Acceptor in position1-position3')
        cur_sample_probe_details_3 = ihm.flr.SampleProbeDetails(
            sample=cur_sample_2, probe=cur_probe_1, fluorophore_type='donor',
            poly_probe_position=cur_poly_probe_position_2,
            description='Donor in position2-position3')
        cur_sample_probe_details_4 = ihm.flr.SampleProbeDetails(
            sample=cur_sample_2, probe=cur_probe_2,
            fluorophore_type='acceptor',
            poly_probe_position=cur_poly_probe_position_3,
            description='Acceptor in position2-position3')
        cur_sample_probe_details_5 = ihm.flr.SampleProbeDetails(
            sample=cur_sample_3, probe=cur_probe_1, fluorophore_type='donor',
            poly_probe_position=cur_poly_probe_position_1,
            description='Donor-only on reference sample')
        # Poly_probe_conjugate
        # Chem Descriptor ID 5
        cur_poly_probe_conjugate_chem_descriptor = ihm.ChemDescriptor(
            auth_name='Conjugate', smiles='Conj1')
        cur_poly_probe_conjugate_chem_descriptor._id = 5
        cur_poly_probe_conjugate_1 = ihm.flr.PolyProbeConjugate(
            sample_probe=cur_sample_probe_details_1,
            chem_descriptor=cur_poly_probe_conjugate_chem_descriptor,
            ambiguous_stoichiometry=False)
        cur_poly_probe_conjugate_2 = ihm.flr.PolyProbeConjugate(
            sample_probe=cur_sample_probe_details_2,
            chem_descriptor=cur_poly_probe_conjugate_chem_descriptor,
            ambiguous_stoichiometry=False)
        cur_poly_probe_conjugate_3 = ihm.flr.PolyProbeConjugate(
            sample_probe=cur_sample_probe_details_3,
            chem_descriptor=cur_poly_probe_conjugate_chem_descriptor,
            ambiguous_stoichiometry=False)
        cur_poly_probe_conjugate_4 = ihm.flr.PolyProbeConjugate(
            sample_probe=cur_sample_probe_details_4,
            chem_descriptor=cur_poly_probe_conjugate_chem_descriptor,
            ambiguous_stoichiometry=False)
        cur_poly_probe_conjugate_5 = ihm.flr.PolyProbeConjugate(
            sample_probe=cur_sample_probe_details_5,
            chem_descriptor=cur_poly_probe_conjugate_chem_descriptor,
            ambiguous_stoichiometry=False)
        cur_flr_data.poly_probe_conjugates.extend(
            (cur_poly_probe_conjugate_1, cur_poly_probe_conjugate_2,
             cur_poly_probe_conjugate_3, cur_poly_probe_conjugate_4,
             cur_poly_probe_conjugate_5))

        # Forster_radius
        cur_forster_radius = ihm.flr.FRETForsterRadius(
            donor_probe=cur_probe_1, acceptor_probe=cur_probe_2,
            forster_radius=52.0, reduced_forster_radius=53.2)

        # Fret_calibration_parameters
        cur_fret_calibration_parameters_1 = ihm.flr.FRETCalibrationParameters(
            phi_acceptor=0.35, alpha=2.4, gg_gr_ratio=0.4, a_b=0.8)
        cur_fret_calibration_parameters_2 = ihm.flr.FRETCalibrationParameters(
            phi_acceptor=0.35, alpha=2.4, gg_gr_ratio=0.38, a_b=0.8)

        # LifetimeFitModel
        cur_lifetime_fit_model = ihm.flr.LifetimeFitModel(
            name='Lifetime fit model 1', description='Description of model')

        # RefMeasurementLifetime
        cur_lifetime_1 = ihm.flr.RefMeasurementLifetime(species_fraction=0.6,
                                                        lifetime=3.2)
        cur_lifetime_2 = ihm.flr.RefMeasurementLifetime(species_fraction=0.4,
                                                        lifetime=1.4)
        # RefMeasurement
        cur_ref_measurement_1 = ihm.flr.RefMeasurement(
            ref_sample_probe=cur_sample_probe_details_5,
            details='Reference Measurement 1')
        cur_ref_measurement_1.add_lifetime(cur_lifetime_1)
        cur_ref_measurement_1.add_lifetime(cur_lifetime_2)
        # RefMeasurementGroup
        cur_lifetime_ref_measurement_group = ihm.flr.RefMeasurementGroup(
            details='Reference measurement group 1')
        cur_lifetime_ref_measurement_group.add_ref_measurement(
            cur_ref_measurement_1)

        # FretAnalysis
        cur_fret_analysis_1 = ihm.flr.FRETAnalysis(
            experiment=cur_experiment,
            sample_probe_1=cur_sample_probe_details_1,
            sample_probe_2=cur_sample_probe_details_2,
            forster_radius=cur_forster_radius,
            type='intensity-based',
            calibration_parameters=cur_fret_calibration_parameters_1,
            method_name='PDA', chi_square_reduced=1.5, dataset=dataset_1)
        cur_fret_analysis_2 = ihm.flr.FRETAnalysis(
            experiment=cur_experiment,
            sample_probe_1=cur_sample_probe_details_3,
            sample_probe_2=cur_sample_probe_details_4,
            forster_radius=cur_forster_radius, type='intensity-based',
            calibration_parameters=cur_fret_calibration_parameters_2,
            method_name='PDA', chi_square_reduced=1.8, dataset=dataset_1)
        # lifetime-based FRETAnalysis
        cur_fret_analysis_3 = ihm.flr.FRETAnalysis(
            experiment=cur_experiment,
            sample_probe_1=cur_sample_probe_details_1,
            sample_probe_2=cur_sample_probe_details_2,
            forster_radius=cur_forster_radius, type='lifetime-based',
            lifetime_fit_model=cur_lifetime_fit_model,
            ref_measurement_group=cur_lifetime_ref_measurement_group,
            method_name='Lifetime fit', chi_square_reduced=1.6,
            dataset=dataset_1)

        # Peak_assignment
        cur_peak_assignment = ihm.flr.PeakAssignment(
            method_name='Population',
            details='Peaks were assigned by population fractions.')

        # Fret_distance_restraints
        cur_fret_distance_restraint_1 = ihm.flr.FRETDistanceRestraint(
            sample_probe_1=cur_sample_probe_details_1,
            sample_probe_2=cur_sample_probe_details_2,
            analysis=cur_fret_analysis_1, distance=53.5,
            distance_error_plus=2.5, distance_error_minus=2.3,
            distance_type='<R_DA>_E', state=cur_state,
            population_fraction=0.80, peak_assignment=cur_peak_assignment)
        cur_fret_distance_restraint_2 = ihm.flr.FRETDistanceRestraint(
            sample_probe_1=cur_sample_probe_details_3,
            sample_probe_2=cur_sample_probe_details_4,
            analysis=cur_fret_analysis_2, distance=49.0,
            distance_error_plus=2.0, distance_error_minus=2.1,
            distance_type='<R_DA>_E', state=cur_state,
            population_fraction=0.80, peak_assignment=cur_peak_assignment)
        cur_fret_distance_restraint_3 = ihm.flr.FRETDistanceRestraint(
            sample_probe_1=cur_sample_probe_details_1,
            sample_probe_2=cur_sample_probe_details_2,
            analysis=cur_fret_analysis_3, distance=53.5,
            distance_error_plus=2.5, distance_error_minus=2.3,
            distance_type='<R_DA>_E', state=cur_state,
            population_fraction=0.80, peak_assignment=cur_peak_assignment)

        cur_fret_dist_restraint_group = ihm.flr.FRETDistanceRestraintGroup()
        cur_fret_dist_restraint_group.add_distance_restraint(
            cur_fret_distance_restraint_1)
        cur_fret_dist_restraint_group.add_distance_restraint(
            cur_fret_distance_restraint_2)
        cur_fret_dist_restraint_group.add_distance_restraint(
            cur_fret_distance_restraint_3)

        cur_flr_data.distance_restraint_groups.append(
            cur_fret_dist_restraint_group)

        # fret_model_quality
        cur_fret_model_quality_1 = ihm.flr.FRETModelQuality(
            model=cur_model_1, chi_square_reduced=1.3,
            dataset_group=dataset_group_1, method=None)
        cur_fret_model_quality_2 = ihm.flr.FRETModelQuality(
            model=cur_model_2, chi_square_reduced=1.9,
            dataset_group=dataset_group_1, method=None)
        cur_flr_data.fret_model_qualities.extend(
            (cur_fret_model_quality_1, cur_fret_model_quality_2))
        # fret_model_distance
        cur_fret_model_distance_1_1 = ihm.flr.FRETModelDistance(
            restraint=cur_fret_distance_restraint_1, model=cur_model_1,
            distance=52.0)
        cur_fret_model_distance_1_2 = ihm.flr.FRETModelDistance(
            restraint=cur_fret_distance_restraint_2, model=cur_model_1,
            distance=50.0)
        cur_fret_model_distance_2_1 = ihm.flr.FRETModelDistance(
            restraint=cur_fret_distance_restraint_1, model=cur_model_2,
            distance=53.8)
        cur_fret_model_distance_2_2 = ihm.flr.FRETModelDistance(
            restraint=cur_fret_distance_restraint_2, model=cur_model_2,
            distance=49.4)
        cur_flr_data.fret_model_distances.extend(
            (cur_fret_model_distance_1_1, cur_fret_model_distance_1_2,
             cur_fret_model_distance_2_1, cur_fret_model_distance_2_2))

        # FPS modeling
        cur_fps_global_parameters = ihm.flr.FPSGlobalParameters(
            forster_radius=52, conversion_function_polynom_order=3,
            repetition=1000, av_grid_rel=0.2, av_min_grid_a=0.4,
            av_allowed_sphere=0.5, av_search_nodes=3, av_e_samples_k=200,
            sim_viscosity_adjustment=1, sim_dt_adjustment=1,
            sim_max_iter_k=200, sim_max_force=400, sim_clash_tolerance_a=1,
            sim_reciprocal_kt=10, sim_clash_potential='^2',
            convergence_e=100, convergence_k=0.001, convergence_f=0.001,
            convergence_t=0.002)

        cur_fps_modeling_1 = ihm.flr.FPSModeling(
            protocol=cur_ihm_modeling_protocol,
            restraint_group=cur_fret_dist_restraint_group,
            global_parameter=cur_fps_global_parameters,
            probe_modeling_method="AV3")
        cur_fps_modeling_2 = ihm.flr.FPSModeling(
            protocol=cur_ihm_modeling_protocol,
            restraint_group=cur_fret_dist_restraint_group,
            global_parameter=cur_fps_global_parameters,
            probe_modeling_method="MPP")
        # Modeling by AV
        cur_fps_av_parameters_1 = ihm.flr.FPSAVParameter(
            num_linker_atoms=15, linker_length=20.0, linker_width=3.5,
            probe_radius_1=10.0, probe_radius_2=5.0, probe_radius_3=3.5)

        cur_fps_av_modeling_1 = ihm.flr.FPSAVModeling(
            fps_modeling=cur_fps_modeling_1,
            sample_probe=cur_sample_probe_details_1,
            parameter=cur_fps_av_parameters_1)
        cur_fps_av_modeling_3 = ihm.flr.FPSAVModeling(
            fps_modeling=cur_fps_modeling_1,
            sample_probe=cur_sample_probe_details_3,
            parameter=cur_fps_av_parameters_1)
        cur_flr_data.fps_modeling.append(cur_fps_av_modeling_1)
        cur_flr_data.fps_modeling.append(cur_fps_av_modeling_3)

        # Modeling by mean probe position
        cur_mpp_atom_position_1 = ihm.flr.FPSMPPAtomPosition(
            atom=asym1.residue(1).atom('CA'), x=1.0, y=1.0, z=1.0)
        cur_mpp_atom_position_2 = ihm.flr.FPSMPPAtomPosition(
            atom=asym1.residue(2).atom('CA'), x=2.0, y=2.0, z=2.0)
        cur_mpp_atom_position_group = ihm.flr.FPSMPPAtomPositionGroup()
        cur_mpp_atom_position_group.add_atom_position(cur_mpp_atom_position_1)
        cur_mpp_atom_position_group.add_atom_position(cur_mpp_atom_position_2)
        cur_mean_probe_position_2 = ihm.flr.FPSMeanProbePosition(
            sample_probe=cur_sample_probe_details_2, x=1.0, y=2.0, z=3.0)
        cur_mean_probe_position_4 = ihm.flr.FPSMeanProbePosition(
            sample_probe=cur_sample_probe_details_4, x=1.0, y=2.0, z=3.0)
        cur_fps_mpp_modeling_2 = ihm.flr.FPSMPPModeling(
            fps_modeling=cur_fps_modeling_2, mpp=cur_mean_probe_position_2,
            mpp_atom_position_group=cur_mpp_atom_position_group)
        cur_fps_mpp_modeling_4 = ihm.flr.FPSMPPModeling(
            fps_modeling=cur_fps_modeling_2, mpp=cur_mean_probe_position_4,
            mpp_atom_position_group=cur_mpp_atom_position_group)
        cur_flr_data.fps_modeling.append(cur_fps_mpp_modeling_2)
        cur_flr_data.fps_modeling.append(cur_fps_mpp_modeling_4)

        # KineticRateFretAnalysisConnection
        cur_kinetic_rate1 = ihm.multi_state_scheme.KineticRate(
            transition_rate_constant=1.0)
        cur_kinetic_rate2 = ihm.multi_state_scheme.KineticRate(
            transition_rate_constant=2.0)
        cur_kinetic_rate_fret_analysis_connection1 = \
            ihm.flr.KineticRateFretAnalysisConnection(
                fret_analysis=cur_fret_analysis_1,
                kinetic_rate=cur_kinetic_rate1,
                details='connection1')
        cur_kinetic_rate_fret_analysis_connection2 = \
            ihm.flr.KineticRateFretAnalysisConnection(
                fret_analysis=cur_fret_analysis_2,
                kinetic_rate=cur_kinetic_rate2,
                details='connection2')
        cur_flr_data.kinetic_rate_fret_analysis_connections.append(
            cur_kinetic_rate_fret_analysis_connection1)
        cur_flr_data.kinetic_rate_fret_analysis_connections.append(
            cur_kinetic_rate_fret_analysis_connection2)

        # RelaxationTimeFretAnalysisConnection
        cur_relaxation_time1 = \
            ihm.multi_state_scheme.RelaxationTime(value=3.0,
                                                  unit='seconds')
        cur_relaxation_time2 = \
            ihm.multi_state_scheme.RelaxationTime(value=4.0,
                                                  unit='milliseconds')
        cur_relaxation_time_fret_analysis_connection1 = \
            ihm.flr.RelaxationTimeFretAnalysisConnection(
                fret_analysis=cur_fret_analysis_1,
                relaxation_time=cur_relaxation_time1,
                details='connection3')
        cur_relaxation_time_fret_analysis_connection2 = \
            ihm.flr.RelaxationTimeFretAnalysisConnection(
                fret_analysis=cur_fret_analysis_3,
                relaxation_time=cur_relaxation_time2,
                details='connection4')
        cur_flr_data.relaxation_time_fret_analysis_connections.append(
            cur_relaxation_time_fret_analysis_connection1)
        cur_flr_data.relaxation_time_fret_analysis_connections.append(
            cur_relaxation_time_fret_analysis_connection2)

        system.flr_data = [cur_flr_data]

        ihm.dumper._EntityDumper().finalize(system)  # assign entity IDs
        ihm.dumper._StructAsymDumper().finalize(system)  # assign asym IDs

        ihm.dumper._ChemCompDumper().finalize(system)

        experiment_dumper = ihm.dumper._FLRExperimentDumper()
        experiment_dumper.finalize(system)

        inst_setting_dumper = ihm.dumper._FLRInstSettingDumper()
        inst_setting_dumper.finalize(system)

        exp_condition_dumper = ihm.dumper._FLRExpConditionDumper()
        exp_condition_dumper.finalize(system)

        instrument_dumper = ihm.dumper._FLRInstrumentDumper()
        instrument_dumper.finalize(system)

        entity_assembly_dumper = ihm.dumper._FLREntityAssemblyDumper()
        entity_assembly_dumper.finalize(system)

        sample_condition_dumper = ihm.dumper._FLRSampleConditionDumper()
        sample_condition_dumper.finalize(system)

        sample_dumper = ihm.dumper._FLRSampleDumper()
        sample_dumper.finalize(system)

        probe_dumper = ihm.dumper._FLRProbeDumper()
        probe_dumper.finalize(system)

        sample_probe_details_dumper = ihm.dumper._FLRSampleProbeDetailsDumper()
        sample_probe_details_dumper.finalize(system)

        poly_probe_pos_dumper = ihm.dumper._FLRPolyProbePositionDumper()
        poly_probe_pos_dumper.finalize(system)

        conjugate_dumper = ihm.dumper._FLRConjugateDumper()
        conjugate_dumper.finalize(system)

        radii_dumper = ihm.dumper._FLRForsterRadiusDumper()
        radii_dumper.finalize(system)

        parameters_dumper = ihm.dumper._FLRCalibrationParametersDumper()
        parameters_dumper.finalize(system)

        lifetime_fit_model_dumper = ihm.dumper._FLRLifetimeFitModelDumper()
        lifetime_fit_model_dumper.finalize(system)

        ref_measurement_dumper = ihm.dumper._FLRRefMeasurementDumper()
        ref_measurement_dumper.finalize(system)

        analysis_dumper = ihm.dumper._FLRAnalysisDumper()
        analysis_dumper.finalize(system)

        peak_assignment_dumper = ihm.dumper._FLRPeakAssignmentDumper()
        peak_assignment_dumper.finalize(system)

        distance_restraint_dumper = ihm.dumper._FLRDistanceRestraintDumper()
        distance_restraint_dumper.finalize(system)

        model_quality_dumper = ihm.dumper._FLRModelQualityDumper()
        model_quality_dumper.finalize(system)

        model_distance_dumper = ihm.dumper._FLRModelDistanceDumper()
        model_distance_dumper.finalize(system)

        fps_modeling_dumper = ihm.dumper._FLRFPSModelingDumper()
        fps_modeling_dumper.finalize(system)

        av_dumper = ihm.dumper._FLRFPSAVModelingDumper()
        av_dumper.finalize(system)

        mpp_dumper = ihm.dumper._FLRFPSMPPModelingDumper()
        mpp_dumper.finalize(system)  # assign IDs

        # Assign IDs to the kinetic rates
        ihm.dumper._KineticRateDumper().finalize(system)
        # Assign IDs to the relaxation times
        ihm.dumper._RelaxationTimeDumper().finalize(system)

        kinetic_rate_fret_analysis_connection_dumper = \
            ihm.dumper._FLRKineticRateFretAnalysisConnectionDumper()
        kinetic_rate_fret_analysis_connection_dumper.finalize(system)

        relaxation_time_fret_analysis_connection_dumper = \
            ihm.dumper._FLRRelaxationTimeFretAnalysisConnectionDumper()
        relaxation_time_fret_analysis_connection_dumper.finalize(system)

        out = _get_dumper_output(experiment_dumper, system)
        self.assertEqual(out, """#
loop_
_flr_experiment.ordinal_id
_flr_experiment.id
_flr_experiment.instrument_id
_flr_experiment.inst_setting_id
_flr_experiment.exp_condition_id
_flr_experiment.sample_id
_flr_experiment.details
1 1 1 1 1 1 .
2 1 1 2 2 2 .
3 1 1 1 1 3 .
#
""")

        out = _get_dumper_output(inst_setting_dumper, system)
        self.assertEqual(out, """#
loop_
_flr_inst_setting.id
_flr_inst_setting.details
1 My_Inst_setting_1
2 My_Inst_setting_2
#
""")

        out = _get_dumper_output(exp_condition_dumper, system)
        self.assertEqual(out, """#
loop_
_flr_exp_condition.id
_flr_exp_condition.details
1 My_Exp_condition_1
2 My_Exp_condition_2
#
""")

        out = _get_dumper_output(instrument_dumper, system)
        self.assertEqual(out, """#
loop_
_flr_instrument.id
_flr_instrument.details
1 My_Instrument
#
""")

        out = _get_dumper_output(entity_assembly_dumper, system)
        self.assertEqual(out, """#
loop_
_flr_entity_assembly.ordinal_id
_flr_entity_assembly.assembly_id
_flr_entity_assembly.entity_id
_flr_entity_assembly.num_copies
_flr_entity_assembly.entity_description
1 1 1 1 Entity_1
2 1 2 2 Entity_2
#
""")

        out = _get_dumper_output(sample_condition_dumper, system)
        self.assertEqual(out, """#
loop_
_flr_sample_condition.id
_flr_sample_condition.details
1 My_Sample_condition_1
2 My_Sample_condition_2
#
""")

        out = _get_dumper_output(sample_dumper, system)
        self.assertEqual(out, """#
loop_
_flr_sample.id
_flr_sample.entity_assembly_id
_flr_sample.num_of_probes
_flr_sample.sample_condition_id
_flr_sample.sample_description
_flr_sample.sample_details
_flr_sample.solvent_phase
1 1 2 1 Sample_1 'Details sample 1' liquid
2 1 2 2 Sample_2 'Details sample 2' liquid
3 1 1 1 'Reference Sample' 'Details Reference Sample' liquid
#
""")

        out = _get_dumper_output(probe_dumper, system)
        self.assertEqual(out, """#
loop_
_flr_probe_list.probe_id
_flr_probe_list.chromophore_name
_flr_probe_list.reactive_probe_flag
_flr_probe_list.reactive_probe_name
_flr_probe_list.probe_origin
_flr_probe_list.probe_link_type
1 Donor1 NO . extrinsic covalent
2 Acceptor2 YES 'Acceptor1 reactive' extrinsic covalent
#
#
loop_
_flr_probe_descriptor.probe_id
_flr_probe_descriptor.reactive_probe_chem_descriptor_id
_flr_probe_descriptor.chromophore_chem_descriptor_id
_flr_probe_descriptor.chromophore_center_atom
1 . 1 CB
2 3 2 CB
#
""")

        out = _get_dumper_output(sample_probe_details_dumper, system)
        self.assertEqual(out, """#
loop_
_flr_sample_probe_details.sample_probe_id
_flr_sample_probe_details.sample_id
_flr_sample_probe_details.probe_id
_flr_sample_probe_details.fluorophore_type
_flr_sample_probe_details.description
_flr_sample_probe_details.poly_probe_position_id
1 1 1 donor 'Donor in position1-position3' 1
2 1 2 acceptor 'Acceptor in position1-position3' 2
3 2 1 donor 'Donor in position2-position3' 3
4 2 2 acceptor 'Acceptor in position2-position3' 2
5 3 1 donor 'Donor-only on reference sample' 1
#
""")

        out = _get_dumper_output(poly_probe_pos_dumper, system)
        self.assertEqual(out, """#
loop_
_flr_poly_probe_position.id
_flr_poly_probe_position.entity_id
_flr_poly_probe_position.entity_description
_flr_poly_probe_position.asym_id
_flr_poly_probe_position.seq_id
_flr_poly_probe_position.comp_id
_flr_poly_probe_position.atom_id
_flr_poly_probe_position.mutation_flag
_flr_poly_probe_position.modification_flag
_flr_poly_probe_position.auth_name
1 1 Entity_1 . 1 ALA . YES YES Position_1
2 2 Entity_2 . 10 CYS CB YES YES Position_3
3 1 Entity_1 C 2 GLY CB NO NO Position_2
#
#
loop_
_flr_poly_probe_position_mutated.id
_flr_poly_probe_position_mutated.chem_comp_id
_flr_poly_probe_position_mutated.atom_id
1 Cys .
2 Cys CB
#
#
loop_
_flr_poly_probe_position_modified.id
_flr_poly_probe_position_modified.chem_descriptor_id
_flr_poly_probe_position_modified.atom_id
1 4 .
2 4 CB
#
""")

        out = _get_dumper_output(conjugate_dumper, system)
        self.assertEqual(out, """#
loop_
_flr_poly_probe_conjugate.id
_flr_poly_probe_conjugate.sample_probe_id
_flr_poly_probe_conjugate.chem_descriptor_id
_flr_poly_probe_conjugate.ambiguous_stoichiometry_flag
_flr_poly_probe_conjugate.probe_stoichiometry
1 1 5 NO .
2 2 5 NO .
3 3 5 NO .
4 4 5 NO .
5 5 5 NO .
#
""")

        out = _get_dumper_output(radii_dumper, system)
        self.assertEqual(out, """#
loop_
_flr_fret_forster_radius.id
_flr_fret_forster_radius.donor_probe_id
_flr_fret_forster_radius.acceptor_probe_id
_flr_fret_forster_radius.forster_radius
_flr_fret_forster_radius.reduced_forster_radius
1 1 2 52.000 53.200
#
""")

        out = _get_dumper_output(parameters_dumper, system)
        self.assertEqual(out, """#
loop_
_flr_fret_calibration_parameters.id
_flr_fret_calibration_parameters.phi_acceptor
_flr_fret_calibration_parameters.alpha
_flr_fret_calibration_parameters.alpha_sd
_flr_fret_calibration_parameters.gG_gR_ratio
_flr_fret_calibration_parameters.beta
_flr_fret_calibration_parameters.gamma
_flr_fret_calibration_parameters.delta
_flr_fret_calibration_parameters.a_b
1 0.350 2.400 . 0.400 . . . 0.800
2 0.350 2.400 . 0.380 . . . 0.800
#
""")

        out = _get_dumper_output(ref_measurement_dumper, system)
        self.assertEqual(out, """#
loop_
_flr_reference_measurement_group.id
_flr_reference_measurement_group.num_measurements
_flr_reference_measurement_group.details
1 1 'Reference measurement group 1'
#
#
loop_
_flr_reference_measurement_group_link.group_id
_flr_reference_measurement_group_link.reference_measurement_id
1 1
#
#
loop_
_flr_reference_measurement.id
_flr_reference_measurement.reference_sample_probe_id
_flr_reference_measurement.num_species
_flr_reference_measurement.details
1 5 2 'Reference Measurement 1'
#
#
loop_
_flr_reference_measurement_lifetime.ordinal_id
_flr_reference_measurement_lifetime.reference_measurement_id
_flr_reference_measurement_lifetime.species_name
_flr_reference_measurement_lifetime.species_fraction
_flr_reference_measurement_lifetime.lifetime
1 1 . 0.600 3.200
2 1 . 0.400 1.400
#
""")

        out = _get_dumper_output(lifetime_fit_model_dumper, system)
        self.assertEqual(out, """#
loop_
_flr_lifetime_fit_model.id
_flr_lifetime_fit_model.name
_flr_lifetime_fit_model.description
_flr_lifetime_fit_model.external_file_id
_flr_lifetime_fit_model.citation_id
1 'Lifetime fit model 1' 'Description of model' . .
#
""")

        out = _get_dumper_output(analysis_dumper, system)
        self.assertEqual(out, """#
loop_
_flr_fret_analysis.id
_flr_fret_analysis.experiment_id
_flr_fret_analysis.type
_flr_fret_analysis.sample_probe_id_1
_flr_fret_analysis.sample_probe_id_2
_flr_fret_analysis.forster_radius_id
_flr_fret_analysis.dataset_list_id
_flr_fret_analysis.external_file_id
_flr_fret_analysis.software_id
1 1 intensity-based 1 2 1 1 . .
2 1 intensity-based 3 4 1 1 . .
3 1 lifetime-based 1 2 1 1 . .
#
#
loop_
_flr_fret_analysis_intensity.ordinal_id
_flr_fret_analysis_intensity.analysis_id
_flr_fret_analysis_intensity.calibration_parameters_id
_flr_fret_analysis_intensity.donor_only_fraction
_flr_fret_analysis_intensity.chi_square_reduced
_flr_fret_analysis_intensity.method_name
_flr_fret_analysis_intensity.details
1 1 1 . 1.500 PDA .
2 2 2 . 1.800 PDA .
#
#
loop_
_flr_fret_analysis_lifetime.ordinal_id
_flr_fret_analysis_lifetime.analysis_id
_flr_fret_analysis_lifetime.reference_measurement_group_id
_flr_fret_analysis_lifetime.lifetime_fit_model_id
_flr_fret_analysis_lifetime.donor_only_fraction
_flr_fret_analysis_lifetime.chi_square_reduced
_flr_fret_analysis_lifetime.method_name
_flr_fret_analysis_lifetime.details
1 3 1 1 . 1.600 'Lifetime fit' .
#
""")

        out = _get_dumper_output(peak_assignment_dumper, system)
        self.assertEqual(out, """#
loop_
_flr_peak_assignment.id
_flr_peak_assignment.method_name
_flr_peak_assignment.details
1 Population 'Peaks were assigned by population fractions.'
#
""")

        out = _get_dumper_output(distance_restraint_dumper, system)
        self.assertEqual(out, """#
loop_
_flr_fret_distance_restraint.ordinal_id
_flr_fret_distance_restraint.id
_flr_fret_distance_restraint.group_id
_flr_fret_distance_restraint.sample_probe_id_1
_flr_fret_distance_restraint.sample_probe_id_2
_flr_fret_distance_restraint.state_id
_flr_fret_distance_restraint.analysis_id
_flr_fret_distance_restraint.distance
_flr_fret_distance_restraint.distance_error_plus
_flr_fret_distance_restraint.distance_error_minus
_flr_fret_distance_restraint.distance_type
_flr_fret_distance_restraint.population_fraction
_flr_fret_distance_restraint.peak_assignment_id
1 1 1 1 2 1 1 53.500 2.500 2.300 <R_DA>_E 0.800 1
2 2 1 3 4 1 2 49.000 2.000 2.100 <R_DA>_E 0.800 1
3 3 1 1 2 1 3 53.500 2.500 2.300 <R_DA>_E 0.800 1
#
""")

        out = _get_dumper_output(model_quality_dumper, system)
        self.assertEqual(out, """#
loop_
_flr_fret_model_quality.model_id
_flr_fret_model_quality.chi_square_reduced
_flr_fret_model_quality.dataset_group_id
_flr_fret_model_quality.method
_flr_fret_model_quality.details
1 1.300 1 . .
2 1.900 1 . .
#
""")

        out = _get_dumper_output(model_distance_dumper, system)
        self.assertEqual(out, """#
loop_
_flr_fret_model_distance.id
_flr_fret_model_distance.restraint_id
_flr_fret_model_distance.model_id
_flr_fret_model_distance.distance
_flr_fret_model_distance.distance_deviation
1 1 1 52.000 1.500
2 2 1 50.000 -1.000
3 1 2 53.800 -0.300
4 2 2 49.400 -0.400
#
""")

        out = _get_dumper_output(fps_modeling_dumper, system)
        self.assertEqual(out, """#
loop_
_flr_FPS_modeling.id
_flr_FPS_modeling.ihm_modeling_protocol_ordinal_id
_flr_FPS_modeling.restraint_group_id
_flr_FPS_modeling.global_parameter_id
_flr_FPS_modeling.probe_modeling_method
_flr_FPS_modeling.details
1 1 1 1 AV3 .
2 1 1 1 MPP .
#
#
loop_
_flr_FPS_global_parameter.id
_flr_FPS_global_parameter.forster_radius_value
_flr_FPS_global_parameter.conversion_function_polynom_order
_flr_FPS_global_parameter.repetition
_flr_FPS_global_parameter.AV_grid_rel
_flr_FPS_global_parameter.AV_min_grid_A
_flr_FPS_global_parameter.AV_allowed_sphere
_flr_FPS_global_parameter.AV_search_nodes
_flr_FPS_global_parameter.AV_E_samples_k
_flr_FPS_global_parameter.sim_viscosity_adjustment
_flr_FPS_global_parameter.sim_dt_adjustment
_flr_FPS_global_parameter.sim_max_iter_k
_flr_FPS_global_parameter.sim_max_force
_flr_FPS_global_parameter.sim_clash_tolerance_A
_flr_FPS_global_parameter.sim_reciprocal_kT
_flr_FPS_global_parameter.sim_clash_potential
_flr_FPS_global_parameter.convergence_E
_flr_FPS_global_parameter.convergence_K
_flr_FPS_global_parameter.convergence_F
_flr_FPS_global_parameter.convergence_T
1 52 3 1000 0.200 0.400 0.500 3 200 1 1 200 400 1 10 ^2 100 0.001 0.001 0.002
#
""")

        out = _get_dumper_output(av_dumper, system)
        self.assertEqual(out, """#
loop_
_flr_FPS_AV_parameter.id
_flr_FPS_AV_parameter.num_linker_atoms
_flr_FPS_AV_parameter.linker_length
_flr_FPS_AV_parameter.linker_width
_flr_FPS_AV_parameter.probe_radius_1
_flr_FPS_AV_parameter.probe_radius_2
_flr_FPS_AV_parameter.probe_radius_3
1 15 20.000 3.500 10.000 5.000 3.500
#
#
loop_
_flr_FPS_AV_modeling.id
_flr_FPS_AV_modeling.sample_probe_id
_flr_FPS_AV_modeling.FPS_modeling_id
_flr_FPS_AV_modeling.parameter_id
1 1 1 1
2 3 1 1
#
""")

        out = _get_dumper_output(mpp_dumper, system)
        self.assertEqual(out, """#
loop_
_flr_FPS_mean_probe_position.id
_flr_FPS_mean_probe_position.sample_probe_id
_flr_FPS_mean_probe_position.mpp_xcoord
_flr_FPS_mean_probe_position.mpp_ycoord
_flr_FPS_mean_probe_position.mpp_zcoord
1 2 1.000 2.000 3.000
2 4 1.000 2.000 3.000
#
#
loop_
_flr_FPS_MPP_atom_position.id
_flr_FPS_MPP_atom_position.entity_id
_flr_FPS_MPP_atom_position.seq_id
_flr_FPS_MPP_atom_position.comp_id
_flr_FPS_MPP_atom_position.atom_id
_flr_FPS_MPP_atom_position.asym_id
_flr_FPS_MPP_atom_position.xcoord
_flr_FPS_MPP_atom_position.ycoord
_flr_FPS_MPP_atom_position.zcoord
_flr_FPS_MPP_atom_position.group_id
1 1 1 ALA CA C 1.000 1.000 1.000 1
2 1 2 GLY CA C 2.000 2.000 2.000 1
#
#
loop_
_flr_FPS_MPP_modeling.ordinal_id
_flr_FPS_MPP_modeling.FPS_modeling_id
_flr_FPS_MPP_modeling.mpp_id
_flr_FPS_MPP_modeling.mpp_atom_position_group_id
1 2 1 1
2 2 2 1
#
""")

        out = _get_dumper_output(
            kinetic_rate_fret_analysis_connection_dumper,
            system)
        self.assertEqual(out, """#
loop_
_flr_kinetic_rate_analysis.id
_flr_kinetic_rate_analysis.fret_analysis_id
_flr_kinetic_rate_analysis.kinetic_rate_id
_flr_kinetic_rate_analysis.details
1 1 1 connection1
2 2 2 connection2
#
""")

        out = _get_dumper_output(
            relaxation_time_fret_analysis_connection_dumper,
            system)
        self.assertEqual(out, """#
loop_
_flr_relaxation_time_analysis.id
_flr_relaxation_time_analysis.fret_analysis_id
_flr_relaxation_time_analysis.relaxation_time_id
_flr_relaxation_time_analysis.details
1 1 1 connection3
2 3 2 connection4
#
""")

    def test_variant_base(self):
        """Test Variant base class"""
        v = ihm.dumper.Variant()
        self.assertIsNone(v.get_dumpers())
        self.assertEqual(
            v.get_system_writer('system', 'writer_class', 'writer'), 'writer')

    def test_write_variant(self):
        """Test write() function with Variant object"""
        sys1 = ihm.System(id='system1')
        fh = StringIO()
        ihm.dumper.write(fh, [sys1], variant=ihm.dumper.IHMVariant())

    def test_ignore_writer(self):
        """Test _IgnoreWriter utility class"""
        class BaseWriter(object):
            def flush(self):
                return 'flush called'

            def write_comment(self, comment):
                return 'write comment ' + comment

        s = ihm.dumper._IgnoreWriter(BaseWriter(), [])
        # These methods are not usually called in ordinary operation, but
        # we should provide them for Writer compatibility
        self.assertEqual(s.flush(), 'flush called')
        self.assertEqual(s.write_comment('foo'), 'write comment foo')

    def test_write_ignore_variant(self):
        """Test write() function with IgnoreVariant object"""
        sys1 = ihm.System(id='system1')
        fh = StringIO()
        ihm.dumper.write(fh, [sys1])
        self.assertIn('_ihm_struct_assembly', fh.getvalue())
        # Test exclude of ihm_struct_assembly category
        fh = StringIO()
        ihm.dumper.write(
            fh, [sys1],
            variant=ihm.dumper.IgnoreVariant(['_ihm_struct_assembly']))
        self.assertNotIn('_ihm_struct_assembly', fh.getvalue())
        # Should be case-insensitive and tolerant of missing underscore
        fh = StringIO()
        ihm.dumper.write(
            fh, [sys1],
            variant=ihm.dumper.IgnoreVariant(['IHM_STRUCT_ASSEMBLY',
                                              'AUDIT_CONFORM']))
        self.assertNotIn('_ihm_struct_assembly', fh.getvalue())


if __name__ == '__main__':
    unittest.main()<|MERGE_RESOLUTION|>--- conflicted
+++ resolved
@@ -3466,7 +3466,6 @@
 #
 """)
 
-<<<<<<< HEAD
     def test_MultiStateSchemeDumper(self):
         """ Test MultiStateScheme dumper"""
         class MockObject(object):
@@ -3890,10 +3889,7 @@
 #
 """)
 
-    def test_FLRDumper(self):
-=======
     def test_flr_dumper(self):
->>>>>>> e7e64248
         """Test FLR dumpers"""
 
         class MockObject(object):
