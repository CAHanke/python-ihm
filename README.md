--- conflicted
+++ resolved
@@ -78,13 +78,8 @@
 `setup.py` command lines above, and then the library will read files using
 pure Python instead.
 
-<<<<<<< HEAD
-If you want to read or write [BinaryCIF](https://github.com/molstar/BinaryCIF)
-files, you will also need the
-=======
-If you want to write [BinaryCIF](https://github.com/dsehnal/BinaryCIF)
+If you want to write [BinaryCIF](https://github.com/molstar/BinaryCIF)
 files (or to read them without the C extension module), you will also need the
->>>>>>> 3d88c90f
 Python [msgpack](https://github.com/msgpack/msgpack-python) package.
 
 # Testing
