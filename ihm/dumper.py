--- conflicted
+++ resolved
@@ -1,7 +1,6 @@
 """Utility classes to dump out information in mmCIF format"""
 
 import re
-import itertools
 import os
 import operator
 import itertools
@@ -173,7 +172,6 @@
                         formula_weight=comp.formula_weight)
 
 
-<<<<<<< HEAD
 class _ChemDescriptorDumper(Dumper):
     def finalize(self, system):
         seen_desc = {}
@@ -199,8 +197,6 @@
                         inchi_key=d.inchi_key)
 
 
-=======
->>>>>>> a15ad5fc
 class _EntityDumper(Dumper):
     def finalize(self, system):
         # Assign IDs and check for duplicates
@@ -851,12 +847,7 @@
                       "starting_model_auth_asym_id",
                       "starting_model_sequence_offset",
                       "dataset_list_id"]) as l:
-<<<<<<< HEAD
             for sm in system._all_starting_models():
-                seq_id_range = sm._get_seq_id_range_all_templates()
-=======
-             for sm in system._all_starting_models():
->>>>>>> a15ad5fc
                 l.write(starting_model_id=sm._id,
                         entity_id=sm.asym_unit.entity._id,
                         entity_description=sm.asym_unit.entity.description,
@@ -1715,11 +1706,7 @@
                           "entity_id_1", "seq_id_1", "comp_id_1",
                           "entity_description_2",
                           "entity_id_2", "seq_id_2", "comp_id_2",
-<<<<<<< HEAD
                           "linker_chem_comp_descriptor_id", "linker_type",
-=======
-                          "linker_type",
->>>>>>> a15ad5fc
                           "dataset_list_id"]) as l:
             for r, xl in self._ex_xls_by_id:
                 entity1 = xl.residue1.entity
@@ -1735,11 +1722,7 @@
                         entity_id_2=entity2._id,
                         seq_id_2=xl.residue2.seq_id,
                         comp_id_2=seq2[xl.residue2.seq_id-1].id,
-<<<<<<< HEAD
-                        linker_descriptor_id=r.linker._id,
                         linker_chem_comp_descriptor_id=r.linker._id,
-=======
->>>>>>> a15ad5fc
                         linker_type=r.linker.auth_name,
                         dataset_list_id=r.dataset._id)
 
@@ -1883,13 +1866,8 @@
     def dump(self, system, writer):
         with writer.loop("_ihm_predicted_contact_restraint",
                          ["id", "group_id", "entity_id_1", "asym_id_1",
-<<<<<<< HEAD
-                          "comp_id_1", "seq_id_1", "atom_id_1", "entity_id_2",
-                          "asym_id_2", "comp_id_2", "seq_id_2", "atom_id_2",
-=======
                           "comp_id_1", "seq_id_1", "rep_atom_1", "entity_id_2",
                           "asym_id_2", "comp_id_2", "seq_id_2", "rep_atom_2",
->>>>>>> a15ad5fc
                           "restraint_type", "distance_lower_limit",
                           "distance_upper_limit", "probability",
                           "model_granularity", "dataset_list_id",
@@ -1906,19 +1884,11 @@
                         entity_id_1=r.resatom1.asym.entity._id,
                         asym_id_1=r.resatom1.asym._id,
                         comp_id_1=comp1, seq_id_1=r.resatom1.seq_id,
-<<<<<<< HEAD
-                        atom_id_1=atom1,
-                        entity_id_2=r.resatom2.asym.entity._id,
-                        asym_id_2=r.resatom2.asym._id,
-                        comp_id_2=comp2, seq_id_2=r.resatom2.seq_id,
-                        atom_id_2=atom2,
-=======
                         rep_atom_1=atom1,
                         entity_id_2=r.resatom2.asym.entity._id,
                         asym_id_2=r.resatom2.asym._id,
                         comp_id_2=comp2, seq_id_2=r.resatom2.seq_id,
                         rep_atom_2=atom2,
->>>>>>> a15ad5fc
                         restraint_type=r.distance.restraint_type,
                         distance_lower_limit=r.distance.distance_lower_limit,
                         distance_upper_limit=r.distance.distance_upper_limit,
@@ -2685,7 +2655,7 @@
                _AuditConformDumper(), _SoftwareDumper(),
                _CitationDumper(),
                _AuditAuthorDumper(), _GrantDumper(),
-               _ChemCompDumper(),
+               _ChemCompDumper(), _ChemDescriptorDumper(),
                _EntityDumper(), _EntitySrcGenDumper(), _EntitySrcNatDumper(),
                _EntitySrcSynDumper(), _EntityPolyDumper(),
                _EntityNonPolyDumper(),
